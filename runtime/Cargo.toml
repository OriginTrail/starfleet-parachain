--- conflicted
+++ resolved
@@ -1,10 +1,6 @@
 [package]
 name = "neuroweb-runtime"
-<<<<<<< HEAD
-version = "1.5.0"
-=======
 version = "1.5.3"
->>>>>>> 1f03678a
 authors = ["TraceLabs"]
 description = "NeuroWeb Runtime - Cumulus FRAME-based Substrate Runtime"
 license = "GPL-3.0-only"
