[package]
name = "origintrail-parachain-runtime"
<<<<<<< HEAD
version = "1.2.1"
=======
version = "1.2.2"
>>>>>>> 00589950
authors = ["TraceLabs"]
description = "OriginTrail Parachain Runtime - Cumulus FRAME-based Substrate Runtime"
license = "GPL-3.0-only"
homepage = "https://parachain.origintrail.io/"
repository = "https://github.com/OriginTrail/origintrail-parachain/"
edition = "2021"

[package.metadata.docs.rs]
targets = ["x86_64-unknown-linux-gnu"]

[build-dependencies]
substrate-wasm-builder = { git = "https://github.com/paritytech/substrate", branch = "polkadot-v0.9.40" }

[dependencies]
codec = { package = "parity-scale-codec", version = "3.0.0", default-features = false, features = [
	"derive",
] }
hex-literal = { version = "0.3.4", optional = true }
log = { version = "0.4.17", default-features = false }
scale-info = { version = "2.3.1", default-features = false, features = [
	"derive",
] }
smallvec = "1.10.0"

# Substrate
frame-benchmarking = { git = "https://github.com/paritytech/substrate", default-features = false, optional = true, branch = "polkadot-v0.9.40" }
frame-executive = { git = "https://github.com/paritytech/substrate", default-features = false, branch = "polkadot-v0.9.40" }
frame-support = { git = "https://github.com/paritytech/substrate", default-features = false, branch = "polkadot-v0.9.40" }
frame-system = { git = "https://github.com/paritytech/substrate", default-features = false, branch = "polkadot-v0.9.40" }
frame-system-benchmarking = { git = "https://github.com/paritytech/substrate", default-features = false, optional = true, branch = "polkadot-v0.9.40" }
frame-system-rpc-runtime-api = { git = "https://github.com/paritytech/substrate", default-features = false, branch = "polkadot-v0.9.40" }
frame-try-runtime = { git = "https://github.com/paritytech/substrate", default-features = false, optional = true, branch = "polkadot-v0.9.40" }
pallet-assets = { git = "https://github.com/paritytech/substrate", default-features = false, branch = "polkadot-v0.9.40" }
pallet-aura = { git = "https://github.com/paritytech/substrate", default-features = false, branch = "polkadot-v0.9.40" }
pallet-authorship = { git = "https://github.com/paritytech/substrate", default-features = false, branch = "polkadot-v0.9.40" }
pallet-balances = { git = "https://github.com/paritytech/substrate", default-features = false, branch = "polkadot-v0.9.40" }
pallet-scheduler = { git = "https://github.com/paritytech/substrate.git", default-features = false, branch = "polkadot-v0.9.40" }
pallet-session = { git = "https://github.com/paritytech/substrate", default-features = false, branch = "polkadot-v0.9.40" }
pallet-sudo = { git = "https://github.com/paritytech/substrate", default-features = false, branch = "polkadot-v0.9.40" }
pallet-timestamp = { git = "https://github.com/paritytech/substrate", default-features = false, branch = "polkadot-v0.9.40" }
pallet-transaction-payment = { git = "https://github.com/paritytech/substrate", default-features = false, branch = "polkadot-v0.9.40" }
pallet-transaction-payment-rpc-runtime-api = { git = "https://github.com/paritytech/substrate", default-features = false, branch = "polkadot-v0.9.40" }
pallet-treasury = { git = "https://github.com/paritytech/substrate", default-features = false, branch = "polkadot-v0.9.40" }
pallet-utility = { git = "https://github.com/paritytech/substrate.git", default-features = false, branch = "polkadot-v0.9.40" }
pallet-vesting = { git = "https://github.com/paritytech/substrate", default-features = false, branch = "polkadot-v0.9.40" }
pallet-xc-asset-config = { path = "../pallets/xc-asset-config", default-features = false }
sp-api = { git = "https://github.com/paritytech/substrate", default-features = false, branch = "polkadot-v0.9.40" }
sp-block-builder = { git = "https://github.com/paritytech/substrate", default-features = false, branch = "polkadot-v0.9.40" }
sp-consensus-aura = { git = "https://github.com/paritytech/substrate", default-features = false, branch = "polkadot-v0.9.40" }
sp-core = { git = "https://github.com/paritytech/substrate", default-features = false, branch = "polkadot-v0.9.40" }
sp-inherents = { git = "https://github.com/paritytech/substrate", default-features = false, branch = "polkadot-v0.9.40" }
sp-offchain = { git = "https://github.com/paritytech/substrate", default-features = false, branch = "polkadot-v0.9.40" }
sp-runtime = { git = "https://github.com/paritytech/substrate", default-features = false, branch = "polkadot-v0.9.40" }
sp-session = { git = "https://github.com/paritytech/substrate", default-features = false, branch = "polkadot-v0.9.40" }
sp-std = { git = "https://github.com/paritytech/substrate", default-features = false, branch = "polkadot-v0.9.40" }
sp-transaction-pool = { git = "https://github.com/paritytech/substrate", default-features = false, branch = "polkadot-v0.9.40" }
sp-version = { git = "https://github.com/paritytech/substrate", default-features = false, branch = "polkadot-v0.9.40" }

# Polkadot
pallet-xcm = { git = "https://github.com/paritytech/polkadot", default-features = false, branch = "release-v0.9.40" }
polkadot-parachain = { git = "https://github.com/paritytech/polkadot", default-features = false, branch = "release-v0.9.40" }
polkadot-runtime-common = { git = "https://github.com/paritytech/polkadot", default-features = false, branch = "release-v0.9.40" }
xcm = { git = "https://github.com/paritytech/polkadot", default-features = false, branch = "release-v0.9.40" }
xcm-builder = { git = "https://github.com/paritytech/polkadot", default-features = false, branch = "release-v0.9.40" }
xcm-executor = { git = "https://github.com/paritytech/polkadot", default-features = false, branch = "release-v0.9.40" }

# Cumulus
cumulus-pallet-aura-ext = { git = "https://github.com/paritytech/cumulus.git", default-features = false, branch = "polkadot-v0.9.40" }
cumulus-pallet-dmp-queue = { git = "https://github.com/paritytech/cumulus.git", default-features = false, branch = "polkadot-v0.9.40" }
cumulus-pallet-parachain-system = { git = "https://github.com/paritytech/cumulus.git", default-features = false, branch = "polkadot-v0.9.40" }
cumulus-pallet-session-benchmarking = { git = "https://github.com/paritytech/cumulus.git", default-features = false, branch = "polkadot-v0.9.40", version = "3.0.0" }
cumulus-pallet-xcm = { git = "https://github.com/paritytech/cumulus.git", default-features = false, branch = "polkadot-v0.9.40" }
cumulus-pallet-xcmp-queue = { git = "https://github.com/paritytech/cumulus.git", default-features = false, branch = "polkadot-v0.9.40" }
cumulus-primitives-core = { git = "https://github.com/paritytech/cumulus.git", default-features = false, branch = "polkadot-v0.9.40" }
cumulus-primitives-timestamp = { git = "https://github.com/paritytech/cumulus.git", default-features = false, branch = "polkadot-v0.9.40" }
cumulus-primitives-utility = { git = "https://github.com/paritytech/cumulus.git", default-features = false, branch = "polkadot-v0.9.40" }
pallet-collator-selection = { git = "https://github.com/paritytech/cumulus.git", default-features = false, branch = "polkadot-v0.9.40" }
parachain-info = { git = "https://github.com/paritytech/cumulus.git", default-features = false, branch = "polkadot-v0.9.40" }

# Frontier
pallet-base-fee = { git = "https://github.com/OriginTrail/frontier", default-features = false, branch = "polkadot-v0.9.40" }
pallet-evm = { git = "https://github.com/OriginTrail/frontier", default-features = false, branch = "polkadot-v0.9.40" }
pallet-evm-accounts = { path = "../pallets/evm-accounts", default-features = false }
pallet-evm-precompile-assets-erc20 = { path = "../precompiles/assets-erc20", default-features = false }
pallet-evm-precompile-simple = { git = "https://github.com/OriginTrail/frontier", default-features = false, branch = "polkadot-v0.9.40" }
pallet-evm-precompile-modexp = { git = "https://github.com/OriginTrail/frontier", default-features = false, branch = "polkadot-v0.9.40" }
pallet-evm-precompile-sha3fips = { git = "https://github.com/OriginTrail/frontier", default-features = false, branch = "polkadot-v0.9.40" }
pallet-ethereum = { git = "https://github.com/OriginTrail/frontier", default-features = false, branch = "polkadot-v0.9.40" }
fp-rpc = { git = "https://github.com/OriginTrail/frontier", default-features = false, branch = "polkadot-v0.9.40" }
fp-self-contained = { git = "https://github.com/OriginTrail/frontier", default-features = false, branch = "polkadot-v0.9.40" }

# Governance
pallet-collective = { git = "https://github.com/paritytech/substrate.git", default-features = false, branch = "polkadot-v0.9.40" }
pallet-democracy = { git = "https://github.com/paritytech/substrate.git", default-features = false, branch = "polkadot-v0.9.40" }
pallet-identity = { git = "https://github.com/paritytech/substrate.git", default-features = false, branch = "polkadot-v0.9.40" }
pallet-preimage = { git = "https://github.com/paritytech/substrate.git", default-features = false, branch = "polkadot-v0.9.40" }

[features]
default = ["std"]
std = [
	"codec/std",
	"log/std",
	"scale-info/std",
	"cumulus-pallet-aura-ext/std",
	"cumulus-pallet-dmp-queue/std",
	"cumulus-pallet-parachain-system/std",
	"cumulus-pallet-xcm/std",
	"cumulus-pallet-xcmp-queue/std",
	"cumulus-primitives-core/std",
	"cumulus-primitives-timestamp/std",
	"cumulus-primitives-utility/std",
	"fp-rpc/std",
	"fp-self-contained/std",
	"frame-executive/std",
	"frame-support/std",
	"frame-system-rpc-runtime-api/std",
	"frame-system/std",
	"pallet-assets/std",
	"pallet-aura/std",
	"pallet-authorship/std",
	"pallet-balances/std",
	"pallet-base-fee/std",
	"pallet-collator-selection/std",
	"pallet-collective/std",
	"pallet-democracy/std",
	"pallet-evm/std",
	"pallet-evm-accounts/std",
	"pallet-evm-precompile-assets-erc20/std",
	"pallet-evm-precompile-simple/std",
	"pallet-evm-precompile-sha3fips/std",
	"pallet-ethereum/std",
	"pallet-identity/std",
	"pallet-preimage/std",
	"pallet-scheduler/std",
	"pallet-session/std",
	"pallet-sudo/std",
	"pallet-timestamp/std",
	"pallet-transaction-payment-rpc-runtime-api/std",
	"pallet-transaction-payment/std",
	"pallet-treasury/std",
	"pallet-utility/std",
	"pallet-vesting/std",
	"pallet-xc-asset-config/std",
	"pallet-xcm/std",
	"parachain-info/std",
	"polkadot-parachain/std",
	"polkadot-runtime-common/std",
	"sp-api/std",
	"sp-block-builder/std",
	"sp-consensus-aura/std",
	"sp-core/std",
	"sp-inherents/std",
	"sp-offchain/std",
	"sp-runtime/std",
	"sp-session/std",
	"sp-std/std",
	"sp-transaction-pool/std",
	"sp-version/std",
	"xcm-builder/std",
	"xcm-executor/std",
	"xcm/std",
]

runtime-benchmarks = [
	"hex-literal",
	"frame-benchmarking/runtime-benchmarks",
	"frame-support/runtime-benchmarks",
	"frame-system-benchmarking/runtime-benchmarks",
	"frame-system/runtime-benchmarks",
	"pallet-assets/runtime-benchmarks",
	"pallet-balances/runtime-benchmarks",
	"pallet-collator-selection/runtime-benchmarks",
	"pallet-collective/runtime-benchmarks",
	"pallet-democracy/runtime-benchmarks",
	"pallet-evm/runtime-benchmarks",
	"pallet-ethereum/runtime-benchmarks",
	"pallet-identity/runtime-benchmarks",
	"pallet-preimage/runtime-benchmarks",
	"pallet-scheduler/runtime-benchmarks",
	"pallet-timestamp/runtime-benchmarks",
	"pallet-treasury/runtime-benchmarks",
	"pallet-utility/runtime-benchmarks",
	"pallet-vesting/runtime-benchmarks",
	"pallet-xc-asset-config/runtime-benchmarks",
	"pallet-xcm/runtime-benchmarks",
	"sp-runtime/runtime-benchmarks",
	"xcm-builder/runtime-benchmarks",
	"cumulus-pallet-session-benchmarking/runtime-benchmarks",
	"cumulus-pallet-xcmp-queue/runtime-benchmarks",
]

try-runtime = [
	"cumulus-pallet-aura-ext/try-runtime",
	"cumulus-pallet-dmp-queue/try-runtime",
	"cumulus-pallet-parachain-system/try-runtime",
	"cumulus-pallet-xcm/try-runtime",
	"cumulus-pallet-xcmp-queue/try-runtime",
	"frame-executive/try-runtime",
	"frame-system/try-runtime",
	"frame-try-runtime/try-runtime",
	"pallet-aura/try-runtime",
	"pallet-authorship/try-runtime",
	"pallet-balances/try-runtime",
	"pallet-collator-selection/try-runtime",
	"pallet-collective/try-runtime",
	"pallet-democracy/runtime-benchmarks",
	"pallet-identity/runtime-benchmarks",
	"pallet-preimage/try-runtime",
	"pallet-scheduler/try-runtime",
	"pallet-session/try-runtime",
	"pallet-sudo/try-runtime",
	"pallet-utility/try-runtime",
	"pallet-vesting/try-runtime",
	"pallet-timestamp/try-runtime",
	"pallet-transaction-payment/try-runtime",
	"pallet-xcm/try-runtime",
	"parachain-info/try-runtime",
]<|MERGE_RESOLUTION|>--- conflicted
+++ resolved
@@ -1,10 +1,6 @@
 [package]
 name = "origintrail-parachain-runtime"
-<<<<<<< HEAD
 version = "1.2.1"
-=======
-version = "1.2.2"
->>>>>>> 00589950
 authors = ["TraceLabs"]
 description = "OriginTrail Parachain Runtime - Cumulus FRAME-based Substrate Runtime"
 license = "GPL-3.0-only"
