--- conflicted
+++ resolved
@@ -19,26 +19,17 @@
 	"derive",
 ] }
 hex-literal = { version = "0.3.4", optional = true }
-<<<<<<< HEAD
 log = { version = "0.4.17", default-features = false }
 scale-info = { version = "2.1.1", default-features = false, features = [
 	"derive",
 ] }
 serde = { version = "1.0.137", optional = true, features = ["derive"] }
-=======
-log = { version = "0.4.14", default-features = false }
-scale-info = { version = "2.0.0", default-features = false, features = [
-	"derive",
-] }
-serde = { version = "1.0.132", optional = true, features = ["derive"] }
->>>>>>> 5183a07c
 smallvec = "1.6.1"
 
 # Local
 pallet-template = { path = "../pallets/template", default-features = false }
 
 # Substrate
-<<<<<<< HEAD
 frame-benchmarking = { git = "https://github.com/paritytech/substrate", default-features = false, optional = true, branch = "polkadot-v0.9.22" }
 frame-executive = { git = "https://github.com/paritytech/substrate", default-features = false, branch = "polkadot-v0.9.22" }
 frame-support = { git = "https://github.com/paritytech/substrate", default-features = false, branch = "polkadot-v0.9.22" }
@@ -67,38 +58,6 @@
 sp-std = { git = "https://github.com/paritytech/substrate", default-features = false, branch = "polkadot-v0.9.22" }
 sp-transaction-pool = { git = "https://github.com/paritytech/substrate", default-features = false, branch = "polkadot-v0.9.22" }
 sp-version = { git = "https://github.com/paritytech/substrate", default-features = false, branch = "polkadot-v0.9.22" }
-=======
-frame-benchmarking = { git = "https://github.com/paritytech/substrate", default-features = false, optional = true, branch = "polkadot-v0.9.18" }
-frame-executive = { git = "https://github.com/paritytech/substrate", default-features = false, branch = "polkadot-v0.9.18" }
-frame-support = { git = "https://github.com/paritytech/substrate", default-features = false, branch = "polkadot-v0.9.18" }
-frame-system = { git = "https://github.com/paritytech/substrate", default-features = false, branch = "polkadot-v0.9.18" }
-frame-system-benchmarking = { git = "https://github.com/paritytech/substrate", default-features = false, optional = true, branch = "polkadot-v0.9.18" }
-frame-system-rpc-runtime-api = { git = "https://github.com/paritytech/substrate", default-features = false, branch = "polkadot-v0.9.18" }
-frame-try-runtime = { git = "https://github.com/paritytech/substrate", default-features = false, optional = true, branch = "polkadot-v0.9.18" }
-pallet-aura = { git = "https://github.com/paritytech/substrate", default-features = false, branch = "polkadot-v0.9.18" }
-pallet-authorship = { git = "https://github.com/paritytech/substrate", default-features = false, branch = "polkadot-v0.9.18" }
-pallet-balances = { git = "https://github.com/paritytech/substrate", default-features = false, branch = "polkadot-v0.9.18" }
-pallet-multisig = { git = "https://github.com/paritytech/substrate", default-features = false, branch = "polkadot-v0.9.18" }
-pallet-scheduler = { git = "https://github.com/paritytech/substrate", default-features = false, branch = "polkadot-v0.9.18" }
-pallet-session = { git = "https://github.com/paritytech/substrate", default-features = false, branch = "polkadot-v0.9.18" }
-pallet-sudo = { git = "https://github.com/paritytech/substrate", default-features = false, branch = "polkadot-v0.9.18" }
-pallet-timestamp = { git = "https://github.com/paritytech/substrate", default-features = false, branch = "polkadot-v0.9.18" }
-pallet-transaction-payment = { git = "https://github.com/paritytech/substrate", default-features = false, branch = "polkadot-v0.9.18" }
-pallet-transaction-payment-rpc-runtime-api = { git = "https://github.com/paritytech/substrate", default-features = false, branch = "polkadot-v0.9.18" }
-pallet-vesting = { git = "https://github.com/paritytech/substrate", default-features = false, branch = "polkadot-v0.9.18" }
-sp-api = { git = "https://github.com/paritytech/substrate", default-features = false, branch = "polkadot-v0.9.18" }
-sp-block-builder = { git = "https://github.com/paritytech/substrate", default-features = false, branch = "polkadot-v0.9.18" }
-sp-consensus-aura = { git = "https://github.com/paritytech/substrate", default-features = false, branch = "polkadot-v0.9.18" }
-sp-core = { git = "https://github.com/paritytech/substrate", default-features = false, branch = "polkadot-v0.9.18" }
-sp-inherents = { git = "https://github.com/paritytech/substrate", default-features = false, branch = "polkadot-v0.9.18" }
-sp-io = { git = "https://github.com/paritytech/substrate", default-features = false, branch = "polkadot-v0.9.18" }
-sp-offchain = { git = "https://github.com/paritytech/substrate", default-features = false, branch = "polkadot-v0.9.18" }
-sp-runtime = { git = "https://github.com/paritytech/substrate", default-features = false, branch = "polkadot-v0.9.18" }
-sp-session = { git = "https://github.com/paritytech/substrate", default-features = false, branch = "polkadot-v0.9.18" }
-sp-std = { git = "https://github.com/paritytech/substrate", default-features = false, branch = "polkadot-v0.9.18" }
-sp-transaction-pool = { git = "https://github.com/paritytech/substrate", default-features = false, branch = "polkadot-v0.9.18" }
-sp-version = { git = "https://github.com/paritytech/substrate", default-features = false, branch = "polkadot-v0.9.18" }
->>>>>>> 5183a07c
 
 # Polkadot
 pallet-xcm = { git = "https://github.com/paritytech/polkadot", default-features = false, branch = "release-v0.9.22" }
@@ -109,7 +68,6 @@
 xcm-executor = { git = "https://github.com/paritytech/polkadot", default-features = false, branch = "release-v0.9.22" }
 
 # Cumulus
-<<<<<<< HEAD
 cumulus-pallet-aura-ext = { git = "https://github.com/paritytech/cumulus", default-features = false, branch = "polkadot-v0.9.22" }
 cumulus-pallet-dmp-queue = { git = "https://github.com/paritytech/cumulus", default-features = false, branch = "polkadot-v0.9.22" }
 cumulus-pallet-parachain-system = { git = "https://github.com/paritytech/cumulus", default-features = false, branch = "polkadot-v0.9.22" }
@@ -121,19 +79,6 @@
 cumulus-primitives-utility = { git = "https://github.com/paritytech/cumulus", default-features = false, branch = "polkadot-v0.9.22" }
 pallet-collator-selection = { git = "https://github.com/paritytech/cumulus", default-features = false, branch = "polkadot-v0.9.22" }
 parachain-info = { git = "https://github.com/paritytech/cumulus", default-features = false, branch = "polkadot-v0.9.22" }
-=======
-cumulus-pallet-aura-ext = { git = "https://github.com/paritytech/cumulus", default-features = false, branch = "polkadot-v0.9.18" }
-cumulus-pallet-dmp-queue = { git = "https://github.com/paritytech/cumulus", default-features = false, branch = "polkadot-v0.9.18" }
-cumulus-pallet-parachain-system = { git = "https://github.com/paritytech/cumulus", default-features = false, branch = "polkadot-v0.9.18" }
-cumulus-pallet-session-benchmarking = { git = "https://github.com/paritytech/cumulus", default-features = false, branch = "polkadot-v0.9.18" }
-cumulus-pallet-xcm = { git = "https://github.com/paritytech/cumulus", default-features = false, branch = "polkadot-v0.9.18" }
-cumulus-pallet-xcmp-queue = { git = "https://github.com/paritytech/cumulus", default-features = false, branch = "polkadot-v0.9.18" }
-cumulus-primitives-core = { git = "https://github.com/paritytech/cumulus", default-features = false, branch = "polkadot-v0.9.18" }
-cumulus-primitives-timestamp = { git = "https://github.com/paritytech/cumulus", default-features = false, branch = "polkadot-v0.9.18" }
-cumulus-primitives-utility = { git = "https://github.com/paritytech/cumulus", default-features = false, branch = "polkadot-v0.9.18" }
-pallet-collator-selection = { git = "https://github.com/paritytech/cumulus", default-features = false, branch = "polkadot-v0.9.18" }
-parachain-info = { git = "https://github.com/paritytech/cumulus", default-features = false, branch = "polkadot-v0.9.18" }
->>>>>>> 5183a07c
 
 [features]
 default = ["std"]
