--- conflicted
+++ resolved
@@ -141,11 +141,7 @@
     spec_name: create_runtime_str!("origintrail-parachain"),
     impl_name: create_runtime_str!("neuroweb"),
     authoring_version: 1,
-<<<<<<< HEAD
-    spec_version: 132,
-=======
     spec_version: 135,
->>>>>>> 49c6bfa3
     impl_version: 0,
     apis: RUNTIME_API_VERSIONS,
     transaction_version: 1,
@@ -569,12 +565,7 @@
     type MaxAuthorities = ConstU32<100_000>;
     // Should be only enabled (`true`) when async backing is enabled
     // otherwise set to `false`
-<<<<<<< HEAD
     type AllowMultipleBlocksPerSlot = ConstBool<false>;
-=======
-    type AllowMultipleBlocksPerSlot = ConstBool<true>;
-    #[cfg(feature = "experimental")]
->>>>>>> 49c6bfa3
     type SlotDuration = ConstU64<SLOT_DURATION>;
 }
 
