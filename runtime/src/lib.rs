--- conflicted
+++ resolved
@@ -141,11 +141,7 @@
     spec_name: create_runtime_str!("origintrail-parachain"),
     impl_name: create_runtime_str!("neuroweb"),
     authoring_version: 1,
-<<<<<<< HEAD
-    spec_version: 133,
-=======
     spec_version: 132,
->>>>>>> d274626f
     impl_version: 0,
     apis: RUNTIME_API_VERSIONS,
     transaction_version: 1,
@@ -760,11 +756,7 @@
 }
 
 parameter_types! {
-<<<<<<< HEAD
-    pub const ChainId: u64 = 20430;
-=======
     pub const ChainId: u64 = 2160;
->>>>>>> d274626f
     pub BlockGasLimit: U256 = U256::from(NORMAL_DISPATCH_RATIO * MAXIMUM_BLOCK_WEIGHT.ref_time() / WEIGHT_PER_GAS);
     pub PrecompilesValue: FrontierPrecompiles<Runtime> = FrontierPrecompiles::<_>::new();
     pub WeightPerGas: Weight = Weight::from_parts(WEIGHT_PER_GAS, 0);
