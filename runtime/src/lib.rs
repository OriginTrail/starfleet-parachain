--- conflicted
+++ resolved
@@ -253,11 +253,7 @@
     spec_name: create_runtime_str!("origintrail-parachain"),
     impl_name: create_runtime_str!("origintrail-parachain"),
     authoring_version: 1,
-<<<<<<< HEAD
     spec_version: 111,
-=======
-    spec_version: 107,
->>>>>>> ebdc18c1
     impl_version: 0,
     apis: RUNTIME_API_VERSIONS,
     transaction_version: 1,
@@ -778,13 +774,9 @@
 }
 
 parameter_types! {
-<<<<<<< HEAD
-	pub const ChainId: u64 = 2043;
     pub BlockGasLimit: U256 = U256::from(NORMAL_DISPATCH_RATIO * MAXIMUM_BLOCK_WEIGHT.ref_time() / WEIGHT_PER_GAS);
-=======
-	pub const ChainId: u64 = 20430;
+	  pub const ChainId: u64 = 20430;
     pub BlockGasLimit: U256 = U256::from(NORMAL_DISPATCH_RATIO * MAXIMUM_BLOCK_WEIGHT / WEIGHT_PER_GAS);
->>>>>>> ebdc18c1
     pub PrecompilesValue: FrontierPrecompiles<Runtime> = FrontierPrecompiles::<_>::new();
     pub WeightPerGas: Weight = Weight::from_parts(WEIGHT_PER_GAS, 0);
 }
