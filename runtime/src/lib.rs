#![cfg_attr(not(feature = "std"), no_std)]
// `construct_runtime!` does a lot of recursion and requires us to increase the limit to 256.
#![recursion_limit = "256"]

// Make the WASM binary available.
#[cfg(feature = "std")]
include!(concat!(env!("OUT_DIR"), "/wasm_binary.rs"));

mod weights;
pub mod xcm_config;

use cumulus_pallet_parachain_system::RelayNumberMonotonicallyIncreases;
use smallvec::smallvec;
use sp_api::impl_runtime_apis;
use sp_core::{crypto::KeyTypeId, OpaqueMetadata, H160, H256, U256};
use sp_runtime::{
    create_runtime_str, generic, impl_opaque_keys, DispatchResult,
    traits::{
        AccountIdConversion, IdentityLookup, BlakeTwo256, Block as BlockT,
        ConvertInto, DispatchInfoOf, Dispatchable, IdentifyAccount, 
        PostDispatchInfoOf, UniqueSaturatedInto, Verify, One
    },
    transaction_validity::{
        TransactionSource, TransactionValidity, TransactionValidityError
    },
    ApplyExtrinsicResult, MultiSignature, RuntimeDebug,
};

use sp_std::prelude::*;
#[cfg(feature = "std")]
use sp_version::NativeVersion;
use sp_version::RuntimeVersion;

use codec::{Encode, Decode, MaxEncodedLen};
use frame_support::{
    construct_runtime, parameter_types, transactional,
    genesis_builder_helper::{build_state, get_preset},
    traits::{
        tokens::{PayFromAccount, UnityAssetBalanceConversion},
        fungible::{Balanced, Credit, HoldConsideration, Inspect},
        AsEnsureOriginWithArg, Currency as PalletCurrency, EqualPrivilegeOnly, EitherOfDiverse, 
        Everything, FindAuthor, ReservableCurrency, Imbalance, InstanceFilter, OnUnbalanced, ConstBool,
        ConstU128, ConstU32, ConstU64, ConstU8, WithdrawReasons, OnFinalize, LinearStoragePrice,
        ExistenceRequirement, TransformOrigin
    },
    dispatch::DispatchClass,
    weights::{
        constants::WEIGHT_REF_TIME_PER_SECOND,
        ConstantMultiplier, Weight, WeightToFeeCoefficient, WeightToFeeCoefficients,
        WeightToFeePolynomial,
    },
    ConsensusEngineId, PalletId,
};
use frame_system::{
    limits::{BlockLength, BlockWeights},
    EnsureRoot, EnsureSigned,
};
pub use sp_consensus_aura::sr25519::AuthorityId as AuraId;
pub use sp_runtime::{MultiAddress, Perbill, Permill};
use pallet_transaction_payment::{ConstFeeMultiplier, Multiplier};
use weights::{BlockExecutionWeight, ExtrinsicBaseWeight, RocksDbWeight};
use xcm_config::{XcmOriginToTransactDispatchOrigin};

#[cfg(any(feature = "std", test))]
pub use sp_runtime::BuildStorage;

// Polkadot Imports
use polkadot_runtime_common::BlockHashCount;
use cumulus_primitives_core::{AggregateMessageOrigin, ParaId};
use parachains_common::message_queue::{NarrowOriginToSibling, ParaIdToSibling};
use polkadot_runtime_common::xcm_sender::NoPriceForMessageDelivery;

// XCM Imports
use xcm::latest::prelude::BodyId;

// Frontier
use pallet_evm::{
	EnsureAddressRoot, EnsureAddressNever, Account as EVMAccount, EVMFungibleAdapter,
    FeeCalculator, OnChargeEVMTransaction as OnChargeEVMTransactionT, Runner
};
use pallet_ethereum::{Call::transact, PostLogContent, EthereumBlockHashMapping, Transaction as EthereumTransaction};
use fp_rpc::TransactionStatus;
use pallet_evm_accounts::{EvmAddressMapping, MergeAccount};
use pallet_evm_precompile_assets_erc20::AddressToAssetId;
use pallet_identity::legacy::IdentityInfo;

mod precompiles;
use precompiles::{FrontierPrecompiles, ASSET_PRECOMPILE_ADDRESS_PREFIX};

/// Handles converting a weight scalar to a fee value, based on the scale and granularity of the
/// node's balance type.
///
/// This should typically create a mapping between the following ranges:
///   - `[0, MAXIMUM_BLOCK_WEIGHT]`
///   - `[Balance::min, Balance::max]`
///
/// Yet, it can be used for any other sort of change to weight-fee. Some examples being:
///   - Setting it to `0` will essentially disable the weight fee.
///   - Setting it to `1` will cause the literal `#[weight = x]` values to be charged.
pub struct WeightToFee;
impl WeightToFeePolynomial for WeightToFee {
    type Balance = Balance;
    fn polynomial() -> WeightToFeeCoefficients<Self::Balance> {
        // in Rococo, extrinsic base weight (smallest non-zero weight) is mapped to 1 MILLIOTP:
        // we map to 1/10 of that, or 1/10 MILLIOTP
        let p = MILLIOTP / 10;
        let q = 100 * Balance::from(ExtrinsicBaseWeight::get().ref_time());
        smallvec![WeightToFeeCoefficient {
            degree: 1,
            negative: false,
            coeff_frac: Perbill::from_rational(p % q, q),
            coeff_integer: p / q,
        }]
    }
}

/// Opaque types. These are used by the CLI to instantiate machinery that don't need to know
/// the specifics of the runtime. They can then be made to be agnostic over specific formats
/// of data like extrinsics, allowing for them to continue syncing the network through upgrades
/// to even the core data structures.
pub mod opaque {
    use super::*;
    use sp_runtime::{generic, traits::BlakeTwo256};

    pub use sp_runtime::OpaqueExtrinsic as UncheckedExtrinsic;
    /// Opaque block header type.
    pub type Header = generic::Header<BlockNumber, BlakeTwo256>;
    /// Opaque block type.
    pub type Block = generic::Block<Header, UncheckedExtrinsic>;
    /// Opaque block identifier type.
    pub type BlockId = generic::BlockId<Block>;
}

impl_opaque_keys! {
    pub struct SessionKeys {
        pub aura: Aura,
    }
}

#[sp_version::runtime_version]
pub const VERSION: RuntimeVersion = RuntimeVersion {
    spec_name: create_runtime_str!("origintrail-parachain"),
    impl_name: create_runtime_str!("neuroweb"),
    authoring_version: 1,
<<<<<<< HEAD
    spec_version: 137,
=======
    spec_version: 136,
>>>>>>> c0c3aca5
    impl_version: 0,
    apis: RUNTIME_API_VERSIONS,
    transaction_version: 1,
    state_version: 1,
};

/// Maximum number of blocks simultaneously accepted by the Runtime, not yet included into the
/// relay chain.
pub const UNINCLUDED_SEGMENT_CAPACITY: u32 = 3;

/// How many parachain blocks are processed by the relay chain per parent. Limits the number of
/// blocks authored per slot.
pub const BLOCK_PROCESSING_VELOCITY: u32 = 1;
/// Relay chain slot duration, in milliseconds.
pub const RELAY_CHAIN_SLOT_DURATION_MILLIS: u32 = 6000;

/// This determines the average expected block time that we are targeting.
/// Blocks will be produced at a minimum duration defined by `SLOT_DURATION`.
/// `SLOT_DURATION` is picked up by `pallet_timestamp` which is in turn picked
/// up by `pallet_aura` to implement `fn slot_duration()`.
///
/// Change this to adjust the block time.
pub const MILLISECS_PER_BLOCK: u64 = 6000;

// NOTE: Currently it is not possible to change the slot duration after the chain has started.
//       Attempting to do so will brick block production.
pub const SLOT_DURATION: u64 = MILLISECS_PER_BLOCK;

// Time is measured by number of blocks.
pub const MINUTES: BlockNumber = 60_000 / (MILLISECS_PER_BLOCK as BlockNumber);
pub const HOURS: BlockNumber = MINUTES * 60;
pub const DAYS: BlockNumber = HOURS * 24;

// OTP = the base number of indivisible units for balances
pub const OTP: Balance = 1_000_000_000_000;
pub const MILLIOTP: Balance = 1_000_000_000;
pub const MICROOTP: Balance = 1_000_000;

/// The existential deposit. Set to 1/10 of the Connected Relay Chain.
pub const EXISTENTIAL_DEPOSIT: Balance = OTP;

/// We assume that ~5% of the block weight is consumed by `on_initialize` handlers. This is
/// used to limit the maximal weight of a single extrinsic.
const AVERAGE_ON_INITIALIZE_RATIO: Perbill = Perbill::from_percent(5);

/// We allow `Normal` extrinsics to fill up the block up to 75%, the rest can be used by
/// `Operational` extrinsics.
const NORMAL_DISPATCH_RATIO: Perbill = Perbill::from_percent(75);

/// We allow for 2 seconds of compute with a 6 second average block.
const MAXIMUM_BLOCK_WEIGHT: Weight = Weight::from_parts(
	WEIGHT_REF_TIME_PER_SECOND.saturating_mul(2),
	cumulus_primitives_core::relay_chain::MAX_POV_SIZE as u64,
);

pub const fn deposit(items: u32, bytes: u32) -> Balance {
    items as Balance * 15 * MILLIOTP + (bytes as Balance) * 6 * MILLIOTP
}

/// The version information used to identify this runtime when compiled natively.
#[cfg(feature = "std")]
pub fn native_version() -> NativeVersion {
    NativeVersion {
        runtime_version: VERSION,
        can_author_with: Default::default(),
    }
}

parameter_types! {
    pub const Version: RuntimeVersion = VERSION;

    // This part is copied from Substrate's `bin/node/runtime/src/lib.rs`.
    //  The `RuntimeBlockLength` and `RuntimeBlockWeights` exist here because the
    // `DeletionWeightLimit` and `DeletionQueueDepth` depend on those to parameterize
    // the lazy contract deletion.
    pub RuntimeBlockLength: BlockLength =
        BlockLength::max_with_normal_ratio(5 * 1024 * 1024, NORMAL_DISPATCH_RATIO);
    pub RuntimeBlockWeights: BlockWeights = BlockWeights::builder()
        .base_block(BlockExecutionWeight::get())
        .for_class(DispatchClass::all(), |weights| {
            weights.base_extrinsic = ExtrinsicBaseWeight::get();
        })
        .for_class(DispatchClass::Normal, |weights| {
            weights.max_total = Some(NORMAL_DISPATCH_RATIO * MAXIMUM_BLOCK_WEIGHT);
        })
        .for_class(DispatchClass::Operational, |weights| {
            weights.max_total = Some(MAXIMUM_BLOCK_WEIGHT);
            // Operational transactions have some extra reserved space, so that they
            // are included even if block reached `MAXIMUM_BLOCK_WEIGHT`.
            weights.reserved = Some(
                MAXIMUM_BLOCK_WEIGHT - NORMAL_DISPATCH_RATIO * MAXIMUM_BLOCK_WEIGHT
            );
        })
        .avg_block_initialization(AVERAGE_ON_INITIALIZE_RATIO)
        .build_or_panic();
    pub const SS58Prefix: u16 = 101;
}

// Pallet accounts of runtime
parameter_types! {
    pub const TreasuryPalletId: PalletId = PalletId(*b"otp/trea");
    pub const DkgIncentivesPalletId: PalletId = PalletId(*b"otp/dkgi");
    pub const FutureAuctionsPalletId: PalletId = PalletId(*b"otp/fauc");
    pub const CollatorsIncentivesPalletId: PalletId = PalletId(*b"otp/coli");
    pub const PotId: PalletId = PalletId(*b"PotStake");
}

// Configure FRAME pallets to include in runtime.

impl frame_system::Config for Runtime {
    /// The identifier used to distinguish between accounts.
    type AccountId = AccountId;
    /// The aggregated dispatch type that is available for extrinsics.
    type RuntimeCall = RuntimeCall;
    /// The lookup mechanism to get account ID from whatever is passed in dispatchers.
    type Lookup = IdentityLookup<AccountId>;
    /// The nonce type for storing how many extrinsics an account has signed.
    type Nonce = Nonce;
    /// The type for blocks.
    type Block = Block;
    /// The type for hashing blocks and tries.
    type Hash = Hash;
    /// The hashing algorithm used.
    type Hashing = BlakeTwo256;
    /// The ubiquitous event type.
    type RuntimeEvent = RuntimeEvent;
    /// The ubiquitous origin type.
    type RuntimeOrigin = RuntimeOrigin;
    /// The aggregated RuntimeTask type.
    type RuntimeTask = RuntimeTask;
    /// Maximum number of block number to block hash mappings to keep (oldest pruned first).
    type BlockHashCount = BlockHashCount;
    /// Runtime version.
    type Version = Version;
    /// Converts a module to an index of this module in the runtime.
    type PalletInfo = PalletInfo;
    /// The data to be stored in an account.
    type AccountData = pallet_balances::AccountData<Balance>;
    /// What to do if a new account is created.
    type OnNewAccount = ();
    /// What to do if an account is fully reaped from the system.
    type OnKilledAccount = ();
    /// The weight of database operations that the runtime can invoke.
    type DbWeight = RocksDbWeight;
    /// The basic call filter to use in dispatchable.
    type BaseCallFilter = Everything;
    /// Weight information for the extrinsics of this pallet.
    type SystemWeightInfo = ();
    /// Block & extrinsics weights: base values and limits.
    type BlockWeights = RuntimeBlockWeights;
    /// The maximum length of a block (in bytes).
    type BlockLength = RuntimeBlockLength;
    /// This is used as an identifier of the chain.
    type SS58Prefix = SS58Prefix;
    /// The action to take on a Runtime Upgrade
    type OnSetCode = cumulus_pallet_parachain_system::ParachainSetCode<Self>;
    type MaxConsumers = frame_support::traits::ConstU32<16>;
    type SingleBlockMigrations = ();
    type MultiBlockMigrator = ();
    type PreInherents = ();
    type PostInherents = ();
    type PostTransactions = ();
}

impl pallet_timestamp::Config for Runtime {
    /// A timestamp: milliseconds since the unix epoch.
    type Moment = u64;
    type OnTimestampSet = Aura;
    #[cfg(feature = "experimental")]
    type MinimumPeriod = ConstU64<0>;
    #[cfg(not(feature = "experimental"))]
    type MinimumPeriod = ConstU64<{ SLOT_DURATION / 2 }>;
    type WeightInfo = pallet_timestamp::weights::SubstrateWeight<Runtime>;
}

impl pallet_authorship::Config for Runtime {
    type FindAuthor = pallet_session::FindAccountFromAuthorIndex<Self, Aura>;
    type EventHandler = (CollatorSelection,);
}

parameter_types! {
    pub const ExistentialDeposit: Balance = EXISTENTIAL_DEPOSIT;
}

impl pallet_balances::Config for Runtime {
    type MaxLocks = ConstU32<50>;   
    /// The type for recording an account's balance.
    type Balance = Balance;
    /// The ubiquitous event type.
    type RuntimeEvent = RuntimeEvent;
    type DustRemoval = ();
    type ExistentialDeposit = ExistentialDeposit;
    type AccountStore = System;
    type WeightInfo = pallet_balances::weights::SubstrateWeight<Runtime>;
    type MaxReserves = ConstU32<50>;
    type ReserveIdentifier = [u8; 8];
    type RuntimeHoldReason = RuntimeHoldReason;
    type RuntimeFreezeReason = RuntimeFreezeReason;
	type FreezeIdentifier = ();
	type MaxFreezes = ConstU32<1>;
}

pub struct ToStakingPot;
impl OnUnbalanced<Credit<AccountId, Balances>> for ToStakingPot
{
    fn on_nonzero_unbalanced(amount: Credit<AccountId, Balances>) {
        let staking_pot = PotId::get().into_account_truncating();
        let _ = Balances::resolve(&staking_pot, amount);
    }
}

pub struct FutureAuctionsPot;
impl OnUnbalanced<Credit<AccountId, Balances>> for FutureAuctionsPot
{
    fn on_nonzero_unbalanced(amount: Credit<AccountId, Balances>) {
        let future_auctions_pot = FutureAuctionsPalletId::get().into_account_truncating();
        let _ = Balances::resolve(&future_auctions_pot, amount);   
    }  
}

pub struct DkgIncentivesPot;
impl OnUnbalanced<Credit<AccountId, Balances>> for DkgIncentivesPot
{
    fn on_nonzero_unbalanced(amount: Credit<AccountId, Balances>) {
        let dkg_incentives_pot = DkgIncentivesPalletId::get().into_account_truncating();
        let _ = Balances::resolve(&dkg_incentives_pot, amount);
    }
}

pub struct TreasuryPot;
impl OnUnbalanced<Credit<AccountId, Balances>> for TreasuryPot
{
    fn on_nonzero_unbalanced(amount: Credit<AccountId, Balances>) {
        let treasury_port = TreasuryPalletId::get().into_account_truncating();
        let _ = Balances::resolve(&treasury_port, amount);
    }
}


pub struct DealWithFees;
impl OnUnbalanced<Credit<AccountId, Balances>> for DealWithFees
{
    // this is called for substrate-based transactions
    fn on_unbalanceds<B>(mut fees_then_tips: impl Iterator<Item = Credit<AccountId, Balances>>) {
        if let Some(mut fees) = fees_then_tips.next() {
            if let Some(tips) = fees_then_tips.next() {
                tips.merge_into(&mut fees);
            }
            // for fees and tips:
            // - 30% to DKG Incentives pool
            // - 30% to Collators Incentives pool (currently staking_pot)
            // - 30% to Future Auctions pool
            // - 10% to Treasury
            let split = fees.ration(60, 40);
            let (dkg_incentives_fees, collators_incentives_fees) = split.0.ration(50, 50);
            let (future_auctions_fees, treasury_fees) = split.1.ration(75, 25);

            <TreasuryPot as OnUnbalanced<_>>::on_unbalanced(treasury_fees);
            <ToStakingPot as OnUnbalanced<_>>::on_unbalanced(collators_incentives_fees);
            <FutureAuctionsPot as OnUnbalanced<_>>::on_unbalanced(future_auctions_fees);
            <DkgIncentivesPot as OnUnbalanced<_>>::on_unbalanced(dkg_incentives_fees);
        }
    }

    // this is called from pallet_evm for Ethereum-based transactions
    // (technically, it calls on_unbalanced, which calls this when non-zero)
    fn on_nonzero_unbalanced(amount: Credit<AccountId, Balances>) {
        let split = amount.ration(60, 40);
        let (dkg_incentives_fees, collators_incentives_fees) = split.0.ration(50, 50);
        let (future_auctions_fees, treasury_fees) = split.1.ration(75, 25);


        <TreasuryPot as OnUnbalanced<_>>::on_unbalanced(treasury_fees);
        <ToStakingPot as OnUnbalanced<_>>::on_unbalanced(collators_incentives_fees);
        <FutureAuctionsPot as OnUnbalanced<_>>::on_unbalanced(future_auctions_fees);
        <DkgIncentivesPot as OnUnbalanced<_>>::on_unbalanced(dkg_incentives_fees);
    }
}

parameter_types! {
    /// Relay Chain `TransactionByteFee` / 10
    pub const TransactionByteFee: Balance = 10 * MICROOTP;
    pub FeeMultiplier: Multiplier = Multiplier::one();
}

impl pallet_transaction_payment::Config for Runtime {
    type RuntimeEvent = RuntimeEvent;
    type OnChargeTransaction = pallet_transaction_payment::FungibleAdapter<Balances, DealWithFees>;
    type LengthToFee = ConstantMultiplier<Balance, TransactionByteFee>;
    type WeightToFee = WeightToFee;
    type FeeMultiplierUpdate = ConstFeeMultiplier<FeeMultiplier>;
    type OperationalFeeMultiplier = ConstU8<5>;
}

parameter_types! {
    pub const ReservedXcmpWeight: Weight = MAXIMUM_BLOCK_WEIGHT.saturating_div(4);
    pub const ReservedDmpWeight: Weight = MAXIMUM_BLOCK_WEIGHT.saturating_div(4);
    pub const RelayOrigin: AggregateMessageOrigin = AggregateMessageOrigin::Parent;
}

impl cumulus_pallet_parachain_system::Config for Runtime {
    type RuntimeEvent = RuntimeEvent;
    type OnSystemEvent = ();
    type SelfParaId = parachain_info::Pallet<Runtime>;
    type DmpQueue = frame_support::traits::EnqueueWithOrigin<MessageQueue, RelayOrigin>;
    type ReservedDmpWeight = ReservedDmpWeight;
    type OutboundXcmpMessageSource = XcmpQueue;
    type XcmpMessageHandler = XcmpQueue;
    type ReservedXcmpWeight = ReservedXcmpWeight;
    type CheckAssociatedRelayNumber = RelayNumberMonotonicallyIncreases;
    type ConsensusHook = ConsensusHook;
    type WeightInfo = cumulus_pallet_parachain_system::weights::SubstrateWeight<Runtime>;
}
type ConsensusHook = cumulus_pallet_aura_ext::FixedVelocityConsensusHook<
    Runtime,
    RELAY_CHAIN_SLOT_DURATION_MILLIS,
    BLOCK_PROCESSING_VELOCITY,
    UNINCLUDED_SEGMENT_CAPACITY,
>;


impl parachain_info::Config for Runtime {}

impl cumulus_pallet_aura_ext::Config for Runtime {}

impl cumulus_pallet_xcmp_queue::Config for Runtime {
    type RuntimeEvent = RuntimeEvent;
    type ChannelInfo = ParachainSystem;
    type VersionWrapper = ();
    type XcmpQueue = TransformOrigin<MessageQueue, AggregateMessageOrigin, ParaId, ParaIdToSibling>;
    type MaxInboundSuspended = ConstU32<1_000>;
    type ControllerOrigin = EnsureRoot<AccountId>;
    type ControllerOriginConverter = XcmOriginToTransactDispatchOrigin;
    type WeightInfo = cumulus_pallet_xcmp_queue::weights::SubstrateWeight<Runtime>;
    type PriceForSiblingDelivery = NoPriceForMessageDelivery<ParaId>;
}

impl cumulus_pallet_dmp_queue::Config for Runtime {
    type RuntimeEvent = RuntimeEvent;
    type DmpSink = frame_support::traits::EnqueueWithOrigin<MessageQueue, RelayOrigin>;
    type WeightInfo = cumulus_pallet_dmp_queue::weights::SubstrateWeight<Runtime>;
}

parameter_types! {
    	/// The amount of weight (if any) which should be provided to the message queue for
	/// servicing enqueued items.
	///
	/// This may be legitimately `None` in the case that you will call
	/// `ServiceQueues::service_queues` manually.
	pub MessageQueueServiceWeight: Weight =
    Perbill::from_percent(25) * RuntimeBlockWeights::get().max_block;
    /// The maximum number of stale pages (i.e. of overweight messages) allowed before culling
    /// can happen. Once there are more stale pages than this, then historical pages may be
    /// dropped, even if they contain unprocessed overweight messages.
    pub const MessageQueueMaxStale: u32 = 8;
    /// The size of the page; this implies the maximum message size which can be sent.
    ///
    /// A good value depends on the expected message sizes, their weights, the weight that is
    /// available for processing them and the maximal needed message size. The maximal message
    /// size is slightly lower than this as defined by [`MaxMessageLenOf`].
    pub const MessageQueueHeapSize: u32 = 128 * 1048;
}

impl pallet_message_queue::Config for Runtime {
    type RuntimeEvent = RuntimeEvent;
    type WeightInfo = pallet_message_queue::weights::SubstrateWeight<Runtime>;
    #[cfg(feature = "runtime-benchmarks")]
    type MessageProcessor = pallet_message_queue::mock_helpers::NoopMessageProcessor<
        cumulus_primitives_core::AggregateMessageOrigin,
    >;
    #[cfg(not(feature = "runtime-benchmarks"))]
    type MessageProcessor = xcm_builder::ProcessXcmMessage<
        AggregateMessageOrigin,
        xcm_executor::XcmExecutor<xcm_config::XcmConfig>,
        RuntimeCall,
    >;
    type Size = u32;
    type QueueChangeHandler = NarrowOriginToSibling<XcmpQueue>;
    type QueuePausedQuery = NarrowOriginToSibling<XcmpQueue>;
    type HeapSize = MessageQueueHeapSize;
    type MaxStale = MessageQueueMaxStale;
    type ServiceWeight = MessageQueueServiceWeight;
    type IdleMaxServiceWeight = MessageQueueServiceWeight;
}

parameter_types! {
    pub const DepositBase: Balance = deposit(1, 88);
    pub const DepositFactor: Balance = deposit(0, 32);
}

impl pallet_multisig::Config for Runtime {
    type RuntimeEvent = RuntimeEvent;
    type RuntimeCall = RuntimeCall;
    type Currency = Balances;
    type DepositBase = DepositBase;
    type DepositFactor = DepositFactor;
    type MaxSignatories = ConstU32<100>;
    type WeightInfo = pallet_multisig::weights::SubstrateWeight<Runtime>;
}

parameter_types! {
    pub const Period: u32 = 6 * HOURS;
    pub const Offset: u32 = 0;
}

impl pallet_session::Config for Runtime {
    type RuntimeEvent = RuntimeEvent;
    type ValidatorId = <Self as frame_system::Config>::AccountId;
    // we don't have stash and controller, thus we don't need the convert as well.
    type ValidatorIdOf = pallet_collator_selection::IdentityCollator;
    type ShouldEndSession = pallet_session::PeriodicSessions<Period, Offset>;
    type NextSessionRotation = pallet_session::PeriodicSessions<Period, Offset>;
    type SessionManager = CollatorSelection;
    // Essentially just Aura, but lets be pedantic.
    type SessionHandler = <SessionKeys as sp_runtime::traits::OpaqueKeys>::KeyTypeIdProviders;
    type Keys = SessionKeys;
    type WeightInfo = ();
}

impl pallet_aura::Config for Runtime {
    type AuthorityId = AuraId;
    type DisabledValidators = ();
    type MaxAuthorities = ConstU32<100_000>;
    // Should be only enabled (`true`) when async backing is enabled
    // otherwise set to `false`
    type AllowMultipleBlocksPerSlot = ConstBool<true>;
    type SlotDuration = ConstU64<SLOT_DURATION>;
}

parameter_types! {
    pub const MaxCandidates: u32 = 1000;
    pub const MinEligibleCollators: u32 = 3;
    pub const SessionLength: BlockNumber = 6 * HOURS;
    pub const MaxInvulnerables: u32 = 100;
    pub const ExecutiveBody: BodyId = BodyId::Executive;
}

// We allow root only to execute privileged collator selection operations.
pub type CollatorSelectionUpdateOrigin = EnsureRoot<AccountId>;

impl pallet_collator_selection::Config for Runtime {
    type RuntimeEvent = RuntimeEvent;
    type Currency = Balances;
    type UpdateOrigin = CollatorSelectionUpdateOrigin;
    type PotId = PotId;
    type MaxCandidates = MaxCandidates;
    type MinEligibleCollators = MinEligibleCollators;
    type MaxInvulnerables = MaxInvulnerables;
    // should be a multiple of session or things will get inconsistent
    type KickThreshold = Period;
    type ValidatorId = <Self as frame_system::Config>::AccountId;
    type ValidatorIdOf = pallet_collator_selection::IdentityCollator;
    type ValidatorRegistration = Session;
    type WeightInfo = ();
}

// Define the types required by the Scheduler pallet.
parameter_types! {
    pub MaximumSchedulerWeight: Weight = Perbill::from_percent(80) * MAXIMUM_BLOCK_WEIGHT;
    pub const MaxScheduledPerBlock: u32 = 50;
}

// Configure the runtime's implementation of the Scheduler pallet.
impl pallet_scheduler::Config for Runtime {
    type RuntimeEvent = RuntimeEvent;
    type RuntimeOrigin = RuntimeOrigin;
    type PalletsOrigin = OriginCaller;
    type RuntimeCall = RuntimeCall;
    type MaximumWeight = MaximumSchedulerWeight;
    type ScheduleOrigin = frame_system::EnsureRoot<AccountId>;
    type MaxScheduledPerBlock = MaxScheduledPerBlock;
    type WeightInfo = ();
    type Preimages = Preimage;
    type OriginPrivilegeCmp = EqualPrivilegeOnly;
}

parameter_types! {
    pub const MinVestedTransfer: Balance = 15 * OTP;
    pub UnvestedFundsAllowedWithdrawReasons: WithdrawReasons =
		WithdrawReasons::except(WithdrawReasons::TRANSFER | WithdrawReasons::RESERVE);
}

impl pallet_vesting::Config for Runtime {
    type RuntimeEvent = RuntimeEvent;
    type Currency = Balances;
    type BlockNumberToBalance = ConvertInto;
    type MinVestedTransfer = MinVestedTransfer;
    type WeightInfo = pallet_vesting::weights::SubstrateWeight<Runtime>;
    type UnvestedFundsAllowedWithdrawReasons = UnvestedFundsAllowedWithdrawReasons;
    type BlockNumberProvider = System;
    // `VestingInfo` encode length is 36bytes. 28 schedules gets encoded as 1009 bytes, which is the
    // highest number of schedules that encodes less than 2^10.
    const MAX_VESTING_SCHEDULES: u32 = 28;
}

parameter_types! {
    pub const ProposalBond: Permill = Permill::from_percent(5);
    pub const ProposalBondMinimum: Balance = 100 * OTP;
    pub const ProposalBondMaximum: Balance = 500 * OTP;
    pub const SpendPeriod: BlockNumber = 24 * DAYS;
    pub const MaxApprovals: u32 = 100;
    pub TreasuryAccount: AccountId = Treasury::account_id();
}

impl pallet_treasury::Config for Runtime {
    type PalletId = TreasuryPalletId;
    type Currency = Balances;
    type ApproveOrigin = EnsureRoot<AccountId>;
    type RejectOrigin = EnsureRoot<AccountId>;
    type RuntimeEvent = RuntimeEvent;
    type OnSlash = Treasury;
    type ProposalBond = ProposalBond;
    type ProposalBondMinimum = ProposalBondMinimum;
    type ProposalBondMaximum = ProposalBondMaximum;
    type SpendPeriod = SpendPeriod;
    type Burn = ();
    type BurnDestination = ();
    type SpendFunds = ();
    type WeightInfo = pallet_treasury::weights::SubstrateWeight<Runtime>;
    type MaxApprovals = MaxApprovals;
    type SpendOrigin = frame_support::traits::NeverEnsureOrigin<u128>;

    type AssetKind = ();
	type Beneficiary = AccountId;
	type BeneficiaryLookup = IdentityLookup<AccountId>;
	type Paymaster = PayFromAccount<Balances, TreasuryAccount>;
	type BalanceConverter = UnityAssetBalanceConversion;
	type PayoutPeriod = ConstU32<0>;
	#[cfg(feature = "runtime-benchmarks")]
	type BenchmarkHelper = BenchmarkHelper;
}

pub struct MergeAccountEvm;
impl MergeAccount<AccountId> for MergeAccountEvm {
#[transactional]
fn merge_account(source: &AccountId, dest: &AccountId) -> DispatchResult {
     // unreserve all reserved currency
     <Balances as ReservableCurrency<_>>::unreserve(source, Balances::reserved_balance(source));

     // transfer all free to dest
     match Balances::transfer(&source, &dest, Balances::free_balance(source), ExistenceRequirement::AllowDeath,) {
       Ok(_) => Ok(()),
       Err(e) => Err(e),
     }
  }
}

impl pallet_evm_accounts::Config for Runtime {
	type RuntimeEvent = RuntimeEvent;
	type Currency = Balances;
    type ChainId = ChainId;
	type AddressMapping = EvmAddressMapping<Runtime>;
	type MergeAccount = MergeAccountEvm;
	type WeightInfo = weights::evm_accounts_weights::WeightInfo<Runtime>;
}

parameter_types! {
	pub DefaultBaseFeePerGas: U256 = U256::from(16);
    pub DefaultElasticity: Permill = Permill::from_parts(125_000);
}

pub struct BaseFeeThreshold;
impl pallet_base_fee::BaseFeeThreshold for BaseFeeThreshold {
	fn lower() -> Permill {
		Permill::zero()
	}
	fn ideal() -> Permill {
		Permill::from_parts(500_000)
	}
	fn upper() -> Permill {
		Permill::from_parts(1_000_000)
	}
}

impl pallet_base_fee::Config for Runtime {
	type RuntimeEvent = RuntimeEvent;
	type Threshold = BaseFeeThreshold;
	type DefaultBaseFeePerGas = DefaultBaseFeePerGas;
    	type DefaultElasticity = DefaultElasticity;
}

type FungibleAccountId<T> = <T as frame_system::Config>::AccountId;

type BalanceFor<T> = 
    <<T as pallet_evm::Config>::Currency as Inspect<FungibleAccountId<T>>>::Balance;

pub struct OnChargeEVMTransaction<OU>(sp_std::marker::PhantomData<OU>);
impl<T, OU> OnChargeEVMTransactionT<T> for OnChargeEVMTransaction<OU>
where
	T: pallet_evm::Config,
	T::Currency: Balanced<T::AccountId>,
    OU: OnUnbalanced<Credit<T::AccountId, T::Currency>>,
	U256: UniqueSaturatedInto<BalanceFor<T>>
{
	type LiquidityInfo = Option<Credit<T::AccountId, T::Currency>>;

	fn withdraw_fee(who: &H160, fee: U256) -> Result<Self::LiquidityInfo, pallet_evm::Error<T>> {
		EVMFungibleAdapter::<<T as pallet_evm::Config>::Currency, ()>::withdraw_fee(who, fee)
	}

	fn correct_and_deposit_fee(
		who: &H160,
		corrected_fee: U256,
		base_fee: U256,
		already_withdrawn: Self::LiquidityInfo,
	) -> Self::LiquidityInfo {
        <EVMFungibleAdapter<<T as pallet_evm::Config>::Currency, OU> as OnChargeEVMTransactionT<
            T,
		>>::correct_and_deposit_fee(who, corrected_fee, base_fee, already_withdrawn)
	}

	fn pay_priority_fee(tip: Self::LiquidityInfo) {
		if let Some(tip) = tip {
			OU::on_unbalanced(tip);
		}
	}
}

/// Current approximation of the gas/s consumption considering
/// EVM execution over compiled WASM (on 4.4Ghz CPU).
/// Given the 500ms Weight, from which 75% only are used for transactions,
/// the total EVM execution gas limit is: GAS_PER_SECOND * 0.500 * 0.75 ~= 15_000_000.
pub const GAS_PER_SECOND: u64 = 40_000_000;

/// Approximate ratio of the amount of Weight per Gas.
/// u64 works for approximations because Weight is a very small unit compared to gas.
pub const WEIGHT_PER_GAS: u64 = WEIGHT_REF_TIME_PER_SECOND.saturating_div(GAS_PER_SECOND);

pub struct FindAuthorTruncated<F>(sp_std::marker::PhantomData<F>);
impl<F: FindAuthor<u32>> FindAuthor<H160> for FindAuthorTruncated<F> {
    fn find_author<'a, I>(digests: I) -> Option<H160>
    where
        I: 'a + IntoIterator<Item = (ConsensusEngineId, &'a [u8])>,
    {
        if let Some(author_index) = F::find_author(digests) {
            let authority_id = pallet_aura::Authorities::<Runtime>::get()[author_index as usize].clone();
            return Some(H160::from_slice(&authority_id.encode()[4..24]));
        }

        None
    }
}

parameter_types! {
    pub const ChainId: u64 = 2043;
    pub BlockGasLimit: U256 = U256::from(NORMAL_DISPATCH_RATIO * MAXIMUM_BLOCK_WEIGHT.ref_time() / WEIGHT_PER_GAS);
    pub PrecompilesValue: FrontierPrecompiles<Runtime> = FrontierPrecompiles::<_>::new();
    pub WeightPerGas: Weight = Weight::from_parts(WEIGHT_PER_GAS, 0);
    /// The amount of gas per pov. A ratio of 4 if we convert ref_time to gas and we compare
	/// it with the pov_size for a block. E.g.
	/// ceil(
	///     (max_extrinsic.ref_time() / max_extrinsic.proof_size()) / WEIGHT_PER_GAS
	/// )
	pub const GasLimitPovSizeRatio: u64 = 4;
}

impl pallet_evm::Config for Runtime {
	type Currency = Balances;
	type RuntimeEvent = RuntimeEvent;

	type BlockGasLimit = BlockGasLimit;
	type ChainId = ChainId;
	type BlockHashMapping = EthereumBlockHashMapping<Self>;
	type Runner = pallet_evm::runner::stack::Runner<Self>;

    type CallOrigin = EnsureAddressRoot<AccountId>;
	type WithdrawOrigin = EnsureAddressNever<AccountId>;
	type AddressMapping = EvmAddressMapping<Runtime>;

	type FeeCalculator = BaseFee;
	type GasWeightMapping = pallet_evm::FixedGasWeightMapping<Self>;
    type WeightPerGas = WeightPerGas;
	type OnChargeTransaction = OnChargeEVMTransaction<DealWithFees>;
    type OnCreate = ();
	type FindAuthor = FindAuthorTruncated<Aura>;
	type PrecompilesType = FrontierPrecompiles<Self>;
	type PrecompilesValue = PrecompilesValue;
    type GasLimitPovSizeRatio = GasLimitPovSizeRatio;
    type SuicideQuickClearLimit = ConstU32<0>;
    type Timestamp = Timestamp;
    type WeightInfo = pallet_evm::weights::SubstrateWeight<Runtime>;
}

parameter_types! {
	pub const PostBlockAndTxnHashes: PostLogContent = PostLogContent::BlockAndTxnHashes;
}

impl pallet_ethereum::Config for Runtime {
	type RuntimeEvent = RuntimeEvent;
	type StateRoot = pallet_ethereum::IntermediateStateRoot<Self>;
    type PostLogContent = PostBlockAndTxnHashes;
    type ExtraDataLength = ConstU32<30>;
}

/// Id used for identifying assets.
///
/// AssetId allocation:
/// [1; 2^32-1]     Custom user assets (permissionless)
/// [2^32; 2^64-1]  Statemine assets (simple map)
/// [2^64; 2^128-1] Ecosystem assets
/// 2^128-1         Relay chain token (DOT)
pub type AssetId = u128;

impl AddressToAssetId<AssetId> for Runtime {
    fn address_to_asset_id(address: H160) -> Option<AssetId> {
        let mut data = [0u8; 16];
        let address_bytes: [u8; 20] = address.into();
        if ASSET_PRECOMPILE_ADDRESS_PREFIX.eq(&address_bytes[0..4]) {
            data.copy_from_slice(&address_bytes[4..20]);
            Some(u128::from_be_bytes(data))
        } else {
            None
        }
    }

    fn asset_id_to_address(asset_id: AssetId) -> H160 {
        let mut data = [0u8; 20];
        data[0..4].copy_from_slice(ASSET_PRECOMPILE_ADDRESS_PREFIX);
        data[4..20].copy_from_slice(&asset_id.to_be_bytes());
        H160::from(data)
    }
}

parameter_types! {
	pub const AssetDeposit: Balance = 100 * OTP;
	pub const ApprovalDeposit: Balance = 0;
	pub const StringLimit: u32 = 50;
	pub const MetadataDepositBase: Balance = 10 * OTP;
	pub const MetadataDepositPerByte: Balance = 1 * OTP;
}

impl pallet_assets::Config for Runtime {
	type RuntimeEvent = RuntimeEvent;
	type Balance = u128;
	type AssetId = AssetId;
    type AssetIdParameter = codec::Compact<u128>;
	type Currency = Balances;
    type CreateOrigin = AsEnsureOriginWithArg<EnsureSigned<AccountId>>;
	type ForceOrigin = EnsureRoot<AccountId>;
	type AssetDeposit = AssetDeposit;
	type AssetAccountDeposit = ConstU128<OTP>;
	type MetadataDepositBase = MetadataDepositBase;
	type MetadataDepositPerByte = MetadataDepositPerByte;
	type ApprovalDeposit = ApprovalDeposit;
	type StringLimit = StringLimit;
	type Freezer = ();
	type Extra = ();
    type CallbackHandle = ();
	type WeightInfo = pallet_assets::weights::SubstrateWeight<Runtime>;
    type RemoveItemsLimit = ConstU32<656>;
}

pub struct EvmRevertCodeHandler;
impl pallet_xc_asset_config::XcAssetChanged<Runtime> for EvmRevertCodeHandler {
    fn xc_asset_registered(asset_id: AssetId) {
        let address = Runtime::asset_id_to_address(asset_id);
        pallet_evm::AccountCodes::<Runtime>::insert(address, vec![0x60, 0x00, 0x60, 0x00, 0xfd]);
    }

    fn xc_asset_unregistered(asset_id: AssetId) {
        let address = Runtime::asset_id_to_address(asset_id);
        pallet_evm::AccountCodes::<Runtime>::remove(address);
    }
}

impl pallet_xc_asset_config::Config for Runtime {
    type RuntimeEvent = RuntimeEvent;
    type AssetId = AssetId;
    type XcAssetChanged = EvmRevertCodeHandler;
    type ManagerOrigin = frame_system::EnsureRoot<AccountId>;
    type WeightInfo = weights::pallet_xc_asset_config::WeightInfo<Self>;
}

parameter_types! {
	pub const PreimageMaxSize: u32 = 4096 * 1024;
	pub const PreimageBaseDeposit: Balance = deposit(2, 64);
	pub const PreimageByteDeposit: Balance = 1 * MILLIOTP;
    pub const PreimageHoldReason: RuntimeHoldReason =
		RuntimeHoldReason::Preimage(pallet_preimage::HoldReason::Preimage);
}

impl pallet_preimage::Config for Runtime {
	type RuntimeEvent = RuntimeEvent;
	type Currency = Balances;
	type ManagerOrigin = EnsureRoot<AccountId>;
    type WeightInfo = pallet_preimage::weights::SubstrateWeight<Runtime>;
    type Consideration = HoldConsideration<
		AccountId,
		Balances,
		PreimageHoldReason,
		LinearStoragePrice<PreimageBaseDeposit, PreimageByteDeposit, Balance>,
	>;
}

impl pallet_utility::Config for Runtime {
	type RuntimeEvent = RuntimeEvent;
	type RuntimeCall = RuntimeCall;
	type PalletsOrigin = OriginCaller;
	type WeightInfo = pallet_utility::weights::SubstrateWeight<Runtime>;
}

parameter_types! {
	pub const CouncilMotionDuration: BlockNumber = 3 * DAYS;
	pub const CouncilMaxProposals: u32 = 100;
	pub const CouncilMaxMembers: u32 = 5;
    pub MaxCollectivesProposalWeight: Weight = Perbill::from_percent(50) * RuntimeBlockWeights::get().max_block;
}

type CouncilCollective = pallet_collective::Instance1;
impl pallet_collective::Config<CouncilCollective> for Runtime {
	type RuntimeOrigin = RuntimeOrigin;
	type Proposal = RuntimeCall;
	type RuntimeEvent = RuntimeEvent;
	type MotionDuration = CouncilMotionDuration;
	type MaxProposals = CouncilMaxProposals;
	type MaxMembers = CouncilMaxMembers;
	type DefaultVote = pallet_collective::MoreThanMajorityThenPrimeDefaultVote;
    type SetMembersOrigin = EnsureRoot<Self::AccountId>;
    type WeightInfo = pallet_collective::weights::SubstrateWeight<Runtime>;
    type MaxProposalWeight = MaxCollectivesProposalWeight;
}

parameter_types! {
	pub const LaunchPeriod: BlockNumber = 5 * DAYS;
	pub const VotingPeriod: BlockNumber = 5 * DAYS;
    pub const VotingLockingPeriod: BlockNumber = 1 * DAYS;
	pub const FastTrackVotingPeriod: BlockNumber = 3 * HOURS;
	pub const MinimumDeposit: Balance = 1000 * OTP;
	pub const EnactmentPeriod: BlockNumber = 2 * DAYS;
	pub const CooloffPeriod: BlockNumber = 7 * DAYS;
	pub const MaxProposals: u32 = 100;
}

type EnsureRootOrTwoFiftsOfCouncil = EitherOfDiverse<
	EnsureRoot<AccountId>,
	pallet_collective::EnsureProportionAtLeast<AccountId, CouncilCollective, 2, 5>,
>;
type EnsureRootOrThreeFiftsOfCouncil = EitherOfDiverse<
	EnsureRoot<AccountId>,
	pallet_collective::EnsureProportionAtLeast<AccountId, CouncilCollective, 3, 5>,
>;
type EnsureRootOrFourFiftsOfCouncil = EitherOfDiverse<
	EnsureRoot<AccountId>,
	pallet_collective::EnsureProportionAtLeast<AccountId, CouncilCollective, 4, 5>,
>;

impl pallet_democracy::Config for Runtime {
	type RuntimeEvent = RuntimeEvent;
	type Currency = Balances;
	type EnactmentPeriod = EnactmentPeriod;
	type LaunchPeriod = LaunchPeriod;
	type VotingPeriod = VotingPeriod;
	type VoteLockingPeriod = VotingLockingPeriod; // Same as EnactmentPeriod
	type MinimumDeposit = MinimumDeposit;
	/// A straight majority of the council can decide what their next motion is.
	type ExternalOrigin = EnsureRootOrTwoFiftsOfCouncil;
	/// A super-majority can have the next scheduled referendum be a straight majority-carries vote.
	type ExternalMajorityOrigin = EnsureRootOrThreeFiftsOfCouncil;
	/// A unanimous council can have the next scheduled referendum be a straight default-carries
	/// (NTB) vote.
	type ExternalDefaultOrigin = EnsureRootOrThreeFiftsOfCouncil;
	type SubmitOrigin = EnsureSigned<AccountId>;
	/// Two thirds of the technical committee can have an ExternalMajority/ExternalDefault vote
	/// be tabled immediately and with a shorter voting/enactment period.
	type FastTrackOrigin = EnsureRootOrThreeFiftsOfCouncil;
	type InstantOrigin = EnsureRootOrFourFiftsOfCouncil;
	type InstantAllowed = frame_support::traits::ConstBool<true>;
	type FastTrackVotingPeriod = FastTrackVotingPeriod;
	// To cancel a proposal which has been passed, 3/5 of the council must agree to it.
	type CancellationOrigin = EnsureRootOrThreeFiftsOfCouncil;
	// To cancel a proposal before it has been passed, the technical committee must be unanimous or
	// Root must agree.
	type CancelProposalOrigin = EnsureRootOrThreeFiftsOfCouncil;
	type BlacklistOrigin = EnsureRoot<AccountId>;
	// Any single technical committee member may veto a coming council proposal, however they can
	// only do it once and it lasts only for the cool-off period.
	type VetoOrigin = pallet_collective::EnsureMember<AccountId, CouncilCollective>;
	type CooloffPeriod = CooloffPeriod;
	type Slash = Treasury;
	type Scheduler = Scheduler;
	type PalletsOrigin = OriginCaller;
	type MaxVotes = ConstU32<100>;
	type MaxProposals = MaxProposals;
	type Preimages = Preimage;
	type MaxDeposits = ConstU32<100>;
	type MaxBlacklisted = ConstU32<100>;
    type WeightInfo = pallet_democracy::weights::SubstrateWeight<Runtime>;
}

parameter_types! {
	pub const BasicDeposit: Balance = deposit(1, 258);      // 258 bytes on-chain
	pub const ByteDeposit: Balance = deposit(0, 1);
	pub const SubAccountDeposit: Balance = deposit(1, 53);   // 53 bytes on-chain
	pub const MaxSubAccounts: u32 = 100;
	pub const MaxAdditionalFields: u32 = 100;
	pub const MaxRegistrars: u32 = 20;
}

impl pallet_identity::Config for Runtime {
	type RuntimeEvent = RuntimeEvent;
	type Currency = Balances;
	type BasicDeposit = BasicDeposit;
	type ByteDeposit = ByteDeposit;
	type SubAccountDeposit = SubAccountDeposit;
	type MaxSubAccounts = MaxSubAccounts;
    type IdentityInformation = IdentityInfo<MaxAdditionalFields>;
	type MaxRegistrars = MaxRegistrars;
	type Slashed = Treasury;
	type ForceOrigin = EnsureRootOrThreeFiftsOfCouncil;
	type RegistrarOrigin = EnsureRootOrThreeFiftsOfCouncil;
    type OffchainSignature = Signature;
    type SigningPublicKey = <Signature as sp_runtime::traits::Verify>::Signer;
    type UsernameAuthorityOrigin = EnsureRootOrThreeFiftsOfCouncil;
    type PendingUsernameExpiration = ConstU32<{ 7 * DAYS }>;
    type MaxSuffixLength = ConstU32<7>;
    type MaxUsernameLength = ConstU32<32>;
	type WeightInfo = pallet_identity::weights::SubstrateWeight<Runtime>;
}

parameter_types! {
	// One storage item; key size 32, value size 8; .
	pub const ProxyDepositBase: Balance = deposit(1, 8);
	// Additional storage item size of 33 bytes.
	pub const ProxyDepositFactor: Balance = deposit(0, 33);
	pub const AnnouncementDepositBase: Balance = deposit(1, 8);
	pub const AnnouncementDepositFactor: Balance = deposit(0, 66);
}

/// The type used to represent the kinds of proxying allowed.
#[derive(
	Copy,
	Clone,
	Eq,
	PartialEq,
	Ord,
	PartialOrd,
	Encode,
	Decode,
	RuntimeDebug,
	MaxEncodedLen,
	scale_info::TypeInfo,
)]
pub enum ProxyType {
	Any,
	NonTransfer,
	Governance,
}
impl Default for ProxyType {
	fn default() -> Self {
		Self::Any
	}
}
impl InstanceFilter<RuntimeCall> for ProxyType {
	fn filter(&self, c: &RuntimeCall) -> bool {
		match self {
			ProxyType::Any => true,
			ProxyType::NonTransfer => !matches!(
				c,
				RuntimeCall::Balances(..) |
					RuntimeCall::Assets(..) |
					RuntimeCall::Vesting(pallet_vesting::Call::vested_transfer { .. })
			),
			ProxyType::Governance => matches!(
				c,
				RuntimeCall::Democracy(..) |
					RuntimeCall::Council(..) |
					RuntimeCall::Treasury(..)
			),
		}
	}
	fn is_superset(&self, o: &Self) -> bool {
		match (self, o) {
			(x, y) if x == y => true,
			(ProxyType::Any, _) => true,
			(_, ProxyType::Any) => false,
			(ProxyType::NonTransfer, _) => true,
			_ => false,
		}
	}
}

impl pallet_proxy::Config for Runtime {
	type RuntimeEvent = RuntimeEvent;
	type RuntimeCall = RuntimeCall;
	type Currency = Balances;
	type ProxyType = ProxyType;
	type ProxyDepositBase = ProxyDepositBase;
	type ProxyDepositFactor = ProxyDepositFactor;
	type MaxProxies = ConstU32<32>;
	type WeightInfo = pallet_proxy::weights::SubstrateWeight<Runtime>;
	type MaxPending = ConstU32<32>;
	type CallHasher = BlakeTwo256;
	type AnnouncementDepositBase = AnnouncementDepositBase;
	type AnnouncementDepositFactor = AnnouncementDepositFactor;
}


// Create the runtime by composing the FRAME pallets that were previously configured.
construct_runtime!(
    pub struct Runtime
    {
        // System support stuff.
        System: frame_system::{Pallet, Call, Config<T>, Storage, Event<T>} = 0,
        ParachainSystem: cumulus_pallet_parachain_system::{
            Pallet, Call, Config<T>, Storage, Inherent, Event<T>, ValidateUnsigned,
        } = 1,
        Timestamp: pallet_timestamp::{Pallet, Call, Storage, Inherent} = 2,
        ParachainInfo: parachain_info::{Pallet, Storage, Config<T>} = 3,
        Utility: pallet_utility = 4,
        Multisig: pallet_multisig = 5,
        Proxy: pallet_proxy = 6,

        // Monetary stuff.
        Balances: pallet_balances::{Pallet, Call, Storage, Config<T>, Event<T>} = 10,
        TransactionPayment: pallet_transaction_payment::{Pallet, Storage, Config<T>, Event<T>} = 11,
        Vesting: pallet_vesting::{Pallet, Call, Storage, Event<T>, Config<T>} = 12,
        Treasury: pallet_treasury::{Pallet, Call, Storage, Config<T>, Event<T>} = 13,
        Assets: pallet_assets::{Pallet, Call, Storage, Event<T>} = 14,
        XcAssetConfig: pallet_xc_asset_config = 15,

        // Collator support. The order of these 4 are important and shall not change.
        Authorship: pallet_authorship::{Pallet, Storage} = 20,
        CollatorSelection: pallet_collator_selection::{Pallet, Call, Storage, Event<T>, Config<T>} = 21,
        Session: pallet_session::{Pallet, Call, Storage, Event, Config<T>} = 22,
        Aura: pallet_aura::{Pallet, Storage, Config<T>} = 23,
        AuraExt: cumulus_pallet_aura_ext::{Pallet, Storage, Config<T>} = 24,

        // XCM helpers.
        XcmpQueue: cumulus_pallet_xcmp_queue::{Pallet, Call, Storage, Event<T>} = 30,
        PolkadotXcm: pallet_xcm::{Pallet, Call, Event<T>, Origin, Storage, Config<T>} = 31,
        CumulusXcm: cumulus_pallet_xcm::{Pallet, Event<T>, Origin} = 32,
        DmpQueue: cumulus_pallet_dmp_queue::{Pallet, Call, Storage, Event<T>} = 33,
        MessageQueue: pallet_message_queue = 34,

        // Frontier
		EVM: pallet_evm::{Pallet, Config<T>, Call, Storage, Event<T>} = 50,
        Ethereum: pallet_ethereum::{Pallet, Call, Storage, Event, Config<T>, Origin} = 51,
        EvmAccounts: pallet_evm_accounts::{Pallet, Call, Storage, Event<T>} = 52,
        BaseFee: pallet_base_fee::{Pallet, Call, Storage, Config<T>, Event} = 53,

        // Governance
        Scheduler: pallet_scheduler::{Pallet, Storage, Event<T>, Call} = 60,
        Preimage: pallet_preimage = 61,
        Council: pallet_collective::<Instance1> = 62,
        Democracy: pallet_democracy = 63,
        Identity: pallet_identity = 64,

    }
);

#[cfg(feature = "runtime-benchmarks")]
#[macro_use]
extern crate frame_benchmarking;

#[cfg(feature = "runtime-benchmarks")]
mod benches {
    frame_benchmarking::define_benchmarks!(
        [frame_system, SystemBench::<Runtime>]
        [pallet_balances, Balances]
        [pallet_collective, CouncilCollective]
        [pallet_democracy, Democracy]
        [pallet_identity, Identity]
        [pallet_preimage, Preimage]
        [pallet_proxy, Proxy]
        [pallet_timestamp, Timestamp]
        [pallet_collator_selection, CollatorSelection]
        [cumulus_pallet_xcmp_queue, XcmpQueue]
        [pallet_utility, Utility]
    );
}


impl fp_self_contained::SelfContainedCall for RuntimeCall {
	type SignedInfo = H160;

	fn is_self_contained(&self) -> bool {
		match self {
			RuntimeCall::Ethereum(call) => call.is_self_contained(),
			_ => false,
		}
	}

	fn check_self_contained(&self) -> Option<Result<Self::SignedInfo, TransactionValidityError>> {
		match self {
			RuntimeCall::Ethereum(call) => call.check_self_contained(),
			_ => None,
		}
	}

	fn validate_self_contained(
		&self,
		info: &Self::SignedInfo,
		dispatch_info: &DispatchInfoOf<RuntimeCall>,
		len: usize,
	) -> Option<TransactionValidity> {
		match self {
			RuntimeCall::Ethereum(call) => call.validate_self_contained(info, dispatch_info, len),
			_ => None,
		}
	}

	fn pre_dispatch_self_contained(
		&self,
		info: &Self::SignedInfo,
        dispatch_info: &DispatchInfoOf<RuntimeCall>,
        len: usize,
	) -> Option<Result<(), TransactionValidityError>> {
		match self {
			RuntimeCall::Ethereum(call) => call.pre_dispatch_self_contained(info, dispatch_info, len),
			_ => None,
		}
	}

	fn apply_self_contained(
		self,
		info: Self::SignedInfo,
	) -> Option<sp_runtime::DispatchResultWithInfo<PostDispatchInfoOf<Self>>> {
		match self {
			call @ RuntimeCall::Ethereum(pallet_ethereum::Call::transact { .. }) => Some(call.dispatch(
				RuntimeOrigin::from(pallet_ethereum::RawOrigin::EthereumTransaction(info)),
			)),
			_ => None,
		}
	}
}

/// Alias to 512-bit hash when used in the context of a transaction signature on the chain.
pub type Signature = MultiSignature;

/// Some way of identifying an account on the chain. We intentionally make it equivalent
/// to the public key of our transaction signing scheme.
pub type AccountId = <<Signature as Verify>::Signer as IdentifyAccount>::AccountId;

/// Balance of an account.
pub type Balance = u128;

/// Index of a transaction in the chain.
pub type Nonce = u32;

/// A hash of some data used by the chain.
pub type Hash = sp_core::H256;

/// An index to a block.
pub type BlockNumber = u32;

/// The address format for describing accounts.
pub type Address = AccountId;

/// Block header type as expected by this runtime.
pub type Header = generic::Header<BlockNumber, BlakeTwo256>;

// /// Block type as expected by this runtime.
pub type Block = generic::Block<Header, UncheckedExtrinsic>;

/// A Block signed with a Justification
pub type SignedBlock = generic::SignedBlock<Block>;

/// BlockId type as expected by this runtime.
pub type BlockId = generic::BlockId<Block>;

/// The SignedExtension to the basic transaction logic.
pub type SignedExtra = (
    frame_system::CheckNonZeroSender<Runtime>,
    frame_system::CheckSpecVersion<Runtime>,
    frame_system::CheckTxVersion<Runtime>,
    frame_system::CheckGenesis<Runtime>,
    frame_system::CheckEra<Runtime>,
    frame_system::CheckNonce<Runtime>,
    frame_system::CheckWeight<Runtime>,
    pallet_transaction_payment::ChargeTransactionPayment<Runtime>,
    cumulus_primitives_storage_weight_reclaim::StorageWeightReclaim<Runtime>,
    frame_metadata_hash_extension::CheckMetadataHash<Runtime>,
);

/// Unchecked extrinsic type as expected by this runtime.
pub type UncheckedExtrinsic = fp_self_contained::UncheckedExtrinsic<Address, RuntimeCall, Signature, SignedExtra>;

/// Extrinsic type that has already been checked.
pub type CheckedExtrinsic = generic::CheckedExtrinsic<AccountId, RuntimeCall, SignedExtra>;

/// Executive: handles dispatch to the various modules.
pub type Executive = frame_executive::Executive<
    Runtime,
    Block,
    frame_system::ChainContext<Runtime>,
    Runtime,
    AllPalletsWithSystem,
>;

impl_runtime_apis! {
    impl sp_consensus_aura::AuraApi<Block, AuraId> for Runtime {
        fn slot_duration() -> sp_consensus_aura::SlotDuration {
            sp_consensus_aura::SlotDuration::from_millis(SLOT_DURATION)
        }

        fn authorities() -> Vec<AuraId> {
            pallet_aura::Authorities::<Runtime>::get().into_inner()
        }
    }

    impl cumulus_primitives_aura::AuraUnincludedSegmentApi<Block> for Runtime {
        fn can_build_upon(
            included_hash: <Block as BlockT>::Hash,
            slot: cumulus_primitives_aura::Slot,
        ) -> bool {
            ConsensusHook::can_build_upon(included_hash, slot)
        }
    }

    impl sp_api::Core<Block> for Runtime {
        fn version() -> RuntimeVersion {
            VERSION
        }

        fn execute_block(block: Block) {
            Executive::execute_block(block)
        }

        fn initialize_block(header: &<Block as BlockT>::Header) -> sp_runtime::ExtrinsicInclusionMode {
            Executive::initialize_block(header)
        }
    }

    impl sp_api::Metadata<Block> for Runtime {
        fn metadata() -> OpaqueMetadata {
            OpaqueMetadata::new(Runtime::metadata().into())
        }

        fn metadata_at_version(version: u32) -> Option<OpaqueMetadata> {
			Runtime::metadata_at_version(version)
		}

		fn metadata_versions() -> Vec<u32> {
			Runtime::metadata_versions()
		}
    }

    impl sp_block_builder::BlockBuilder<Block> for Runtime {
        fn apply_extrinsic(extrinsic: <Block as BlockT>::Extrinsic) -> ApplyExtrinsicResult {
            Executive::apply_extrinsic(extrinsic)
        }

        fn finalize_block() -> <Block as BlockT>::Header {
            Executive::finalize_block()
        }

        fn inherent_extrinsics(data: sp_inherents::InherentData) -> Vec<<Block as BlockT>::Extrinsic> {
            data.create_extrinsics()
        }

        fn check_inherents(
            block: Block,
            data: sp_inherents::InherentData,
        ) -> sp_inherents::CheckInherentsResult {
            data.check_extrinsics(&block)
        }
    }

    impl sp_transaction_pool::runtime_api::TaggedTransactionQueue<Block> for Runtime {
        fn validate_transaction(
            source: TransactionSource,
            tx: <Block as BlockT>::Extrinsic,
            block_hash: <Block as BlockT>::Hash,
        ) -> TransactionValidity {
            Executive::validate_transaction(source, tx, block_hash)
        }
    }

    impl sp_offchain::OffchainWorkerApi<Block> for Runtime {
        fn offchain_worker(header: &<Block as BlockT>::Header) {
            Executive::offchain_worker(header)
        }
    }

    impl fp_rpc::EthereumRuntimeRPCApi<Block> for Runtime {
		fn chain_id() -> u64 {
			<Runtime as pallet_evm::Config>::ChainId::get()
		}

		fn account_basic(address: H160) -> EVMAccount {
			let (account, _) = EVM::account_basic(&address);
			account
		}

		fn gas_price() -> U256 {
			let (gas_price, _) = <Runtime as pallet_evm::Config>::FeeCalculator::min_gas_price();
			gas_price
		}

		fn account_code_at(address: H160) -> Vec<u8> {
			pallet_evm::AccountCodes::<Runtime>::get(address)
		}

		fn author() -> H160 {
			<pallet_evm::Pallet<Runtime>>::find_author()
		}

		fn storage_at(address: H160, index: U256) -> H256 {
			let mut tmp = [0u8; 32];
			index.to_big_endian(&mut tmp);
            pallet_evm::AccountStorages::<Runtime>::get(address, H256::from_slice(&tmp[..]))
		}

		fn call(
			from: H160,
			to: H160,
			data: Vec<u8>,
			value: U256,
			gas_limit: U256,
			max_fee_per_gas: Option<U256>,
			max_priority_fee_per_gas: Option<U256>,
			nonce: Option<U256>,
			estimate: bool,
			access_list: Option<Vec<(H160, Vec<H256>)>>,
		) -> Result<pallet_evm::CallInfo, sp_runtime::DispatchError> {
            use pallet_evm::GasWeightMapping as _;

			let config = if estimate {
				let mut config = <Runtime as pallet_evm::Config>::config().clone();
				config.estimate = true;
				Some(config)
			} else {
				None
			};

            let is_transactional = false;
            let validate = true;

            // Estimated encoded transaction size must be based on the heaviest transaction
            // type (EIP1559Transaction) to be compatible with all transaction types.
            let mut estimated_transaction_len = data.len() +
                // pallet ethereum index: 1
                // transact call index: 1
                // Transaction enum variant: 1
                // chain_id 8 bytes
                // nonce: 32
                // max_priority_fee_per_gas: 32
                // max_fee_per_gas: 32
                // gas_limit: 32
                // action: 21 (enum varianrt + call address)
                // value: 32
                // access_list: 1 (empty vec size)
                // 65 bytes signature
                258;

            if access_list.is_some() {
                estimated_transaction_len += access_list.encoded_size();
            }


            let gas_limit = if gas_limit > U256::from(u64::MAX) {
                u64::MAX
            } else {
                gas_limit.low_u64()
            };
			let without_base_extrinsic_weight = true;

			let (weight_limit, proof_size_base_cost) =
				match <Runtime as pallet_evm::Config>::GasWeightMapping::gas_to_weight(
					gas_limit,
					without_base_extrinsic_weight
				) {
					weight_limit if weight_limit.proof_size() > 0 => {
						(Some(weight_limit), Some(estimated_transaction_len as u64))
					}
					_ => (None, None),
				};

			<Runtime as pallet_evm::Config>::Runner::call(
				from,
				to,
				data,
				value,
				gas_limit.unique_saturated_into(),
				max_fee_per_gas,
				max_priority_fee_per_gas,
				nonce,
				access_list.unwrap_or_default(),
				is_transactional,
				validate,
				weight_limit,
				proof_size_base_cost,
				config.as_ref().unwrap_or(<Runtime as pallet_evm::Config>::config()),
			).map_err(|err| err.error.into())
		}

		fn create(
			from: H160,
			data: Vec<u8>,
			value: U256,
			gas_limit: U256,
			max_fee_per_gas: Option<U256>,
			max_priority_fee_per_gas: Option<U256>,
			nonce: Option<U256>,
			estimate: bool,
			access_list: Option<Vec<(H160, Vec<H256>)>>,
		) -> Result<pallet_evm::CreateInfo, sp_runtime::DispatchError> {
			use pallet_evm::GasWeightMapping as _;

			let config = if estimate {
				let mut config = <Runtime as pallet_evm::Config>::config().clone();
				config.estimate = true;
				Some(config)
			} else {
				None
			};

            let is_transactional = false;
            let validate = true;

			let mut estimated_transaction_len = data.len() +
				// from: 20
				// value: 32
				// gas_limit: 32
				// nonce: 32
				// 1 byte transaction action variant
				// chain id 8 bytes
				// 65 bytes signature
				190;

			if max_fee_per_gas.is_some() {
				estimated_transaction_len += 32;
			}
			if max_priority_fee_per_gas.is_some() {
				estimated_transaction_len += 32;
			}
			if access_list.is_some() {
				estimated_transaction_len += access_list.encoded_size();
			}


			let gas_limit = if gas_limit > U256::from(u64::MAX) {
				u64::MAX
			} else {
				gas_limit.low_u64()
			};
			let without_base_extrinsic_weight = true;

			let (weight_limit, proof_size_base_cost) =
				match <Runtime as pallet_evm::Config>::GasWeightMapping::gas_to_weight(
					gas_limit,
					without_base_extrinsic_weight
				) {
					weight_limit if weight_limit.proof_size() > 0 => {
						(Some(weight_limit), Some(estimated_transaction_len as u64))
					}
					_ => (None, None),
				};

			<Runtime as pallet_evm::Config>::Runner::create(
				from,
				data,
				value,
				gas_limit.unique_saturated_into(),
				max_fee_per_gas,
				max_priority_fee_per_gas,
				nonce,
				access_list.unwrap_or_default(),
                is_transactional,
                validate,
				weight_limit,
				proof_size_base_cost,
				config.as_ref().unwrap_or(<Runtime as pallet_evm::Config>::config()),
			).map_err(|err| err.error.into())
		}

		fn current_transaction_statuses() -> Option<Vec<TransactionStatus>> {
			pallet_ethereum::CurrentTransactionStatuses::<Runtime>::get()
		}

		fn current_block() -> Option<pallet_ethereum::Block> {
			pallet_ethereum::CurrentBlock::<Runtime>::get()
		}

		fn current_receipts() -> Option<Vec<pallet_ethereum::Receipt>> {
			pallet_ethereum::CurrentReceipts::<Runtime>::get()
		}

		fn current_all() -> (
			Option<pallet_ethereum::Block>,
			Option<Vec<pallet_ethereum::Receipt>>,
			Option<Vec<TransactionStatus>>
		) {
			(
				pallet_ethereum::CurrentBlock::<Runtime>::get(),
				pallet_ethereum::CurrentReceipts::<Runtime>::get(),
				pallet_ethereum::CurrentTransactionStatuses::<Runtime>::get()
			)
		}

		fn extrinsic_filter(
			xts: Vec<<Block as BlockT>::Extrinsic>,
		) -> Vec<EthereumTransaction> {
			xts.into_iter().filter_map(|xt| match xt.0.function {
				RuntimeCall::Ethereum(transact { transaction }) => Some(transaction),
				_ => None
			}).collect::<Vec<EthereumTransaction>>()
		}

		fn elasticity() -> Option<Permill> {
            Some(pallet_base_fee::Elasticity::<Runtime>::get())
		}

        fn gas_limit_multiplier_support() {}

        fn pending_block(
			xts: Vec<<Block as BlockT>::Extrinsic>,
		) -> (Option<pallet_ethereum::Block>, Option<Vec<TransactionStatus>>) {
			for ext in xts.into_iter() {
				let _ = Executive::apply_extrinsic(ext);
			}

			Ethereum::on_finalize(System::block_number() + 1);

			(
				pallet_ethereum::CurrentBlock::<Runtime>::get(),
				pallet_ethereum::CurrentTransactionStatuses::<Runtime>::get()
			)
		}
	}

    impl fp_rpc::ConvertTransactionRuntimeApi<Block> for Runtime {
		fn convert_transaction(transaction: EthereumTransaction) -> <Block as BlockT>::Extrinsic {
			UncheckedExtrinsic::new_unsigned(
				pallet_ethereum::Call::<Runtime>::transact { transaction }.into(),
			)
		}
	}

    impl sp_session::SessionKeys<Block> for Runtime {
        fn generate_session_keys(seed: Option<Vec<u8>>) -> Vec<u8> {
            SessionKeys::generate(seed)
        }

        fn decode_session_keys(
            encoded: Vec<u8>,
        ) -> Option<Vec<(Vec<u8>, KeyTypeId)>> {
            SessionKeys::decode_into_raw_public_keys(&encoded)
        }
    }

    impl frame_system_rpc_runtime_api::AccountNonceApi<Block, AccountId, Nonce> for Runtime {
        fn account_nonce(account: AccountId) -> Nonce {
            System::account_nonce(account)
        }
    }

    impl pallet_transaction_payment_rpc_runtime_api::TransactionPaymentApi<Block, Balance> for Runtime {
        fn query_info(
            uxt: <Block as BlockT>::Extrinsic,
            len: u32,
        ) -> pallet_transaction_payment_rpc_runtime_api::RuntimeDispatchInfo<Balance> {
            TransactionPayment::query_info(uxt, len)
        }
        fn query_fee_details(
            uxt: <Block as BlockT>::Extrinsic,
            len: u32,
        ) -> pallet_transaction_payment::FeeDetails<Balance> {
            TransactionPayment::query_fee_details(uxt, len)
        }
        fn query_weight_to_fee(weight: Weight) -> Balance {
			TransactionPayment::weight_to_fee(weight)
		}
		fn query_length_to_fee(length: u32) -> Balance {
			TransactionPayment::length_to_fee(length)
		}
    }

    impl pallet_transaction_payment_rpc_runtime_api::TransactionPaymentCallApi<Block, Balance, RuntimeCall>
		for Runtime
	{
		fn query_call_info(
			call: RuntimeCall,
			len: u32,
		) -> pallet_transaction_payment::RuntimeDispatchInfo<Balance> {
			TransactionPayment::query_call_info(call, len)
		}
		fn query_call_fee_details(
			call: RuntimeCall,
			len: u32,
		) -> pallet_transaction_payment::FeeDetails<Balance> {
			TransactionPayment::query_call_fee_details(call, len)
		}
        fn query_weight_to_fee(weight: Weight) -> Balance {
			TransactionPayment::weight_to_fee(weight)
		}
		fn query_length_to_fee(length: u32) -> Balance {
			TransactionPayment::length_to_fee(length)
		}
	}

    impl cumulus_primitives_core::CollectCollationInfo<Block> for Runtime {
        fn collect_collation_info(header: &<Block as BlockT>::Header) -> cumulus_primitives_core::CollationInfo {
            ParachainSystem::collect_collation_info(header)
        }
    }

    #[cfg(feature = "try-runtime")]
    impl frame_try_runtime::TryRuntime<Block> for Runtime {
        fn on_runtime_upgrade(checks: frame_try_runtime::UpgradeCheckSelect) -> (Weight, Weight) {
			let weight = Executive::try_runtime_upgrade(checks).unwrap();
            (weight, RuntimeBlockWeights::get().max_block)
        }

        fn execute_block(
			block: Block,
			state_root_check: bool,
			signature_check: bool,
			select: frame_try_runtime::TryStateSelect,
		) -> Weight {
			// NOTE: intentional unwrap: we don't want to propagate the error backwards, and want to
			// have a backtrace here.
			Executive::try_execute_block(block, state_root_check, signature_check, select).unwrap()
		}
    }

    impl sp_genesis_builder::GenesisBuilder<Block> for Runtime {
        fn build_state(config: Vec<u8>) -> sp_genesis_builder::Result {
            build_state::<RuntimeGenesisConfig>(config)
        }

        fn get_preset(id: &Option<sp_genesis_builder::PresetId>) -> Option<Vec<u8>> {
            get_preset::<RuntimeGenesisConfig>(id, |_| None)
        }
      
        fn preset_names() -> Vec<sp_genesis_builder::PresetId> {
            vec![]
        }
    }

    #[cfg(feature = "runtime-benchmarks")]
    impl frame_benchmarking::Benchmark<Block> for Runtime {
        fn benchmark_metadata(extra: bool) -> (
            Vec<frame_benchmarking::BenchmarkList>,
            Vec<frame_support::traits::StorageInfo>,
        ) {
            use frame_benchmarking::{Benchmarking, BenchmarkList};
            use frame_support::traits::StorageInfoTrait;
            use frame_system_benchmarking::Pallet as SystemBench;

            let mut list = Vec::<BenchmarkList>::new();
            list_benchmarks!(list, extra);

            let storage_info = AllPalletsWithSystem::storage_info();
            return (list, storage_info)
        }

        fn dispatch_benchmark(
            config: frame_benchmarking::BenchmarkConfig
        ) -> Result<Vec<frame_benchmarking::BenchmarkBatch>, sp_runtime::RuntimeString> {
            use frame_benchmarking::{Benchmarking, BenchmarkBatch};

            use frame_system_benchmarking::Pallet as SystemBench;
            impl frame_system_benchmarking::Config for Runtime {}

            use frame_support::traits::{TrackedStorageKey, WhitelistedStorageKeys};
			let whitelist = AllPalletsWithSystem::whitelisted_storage_keys();

            let mut batches = Vec::<BenchmarkBatch>::new();
            let params = (&config, &whitelist);
            add_benchmarks!(params, batches);

            if batches.is_empty() { return Err("Benchmark not found for this pallet.".into()) }
            Ok(batches)
        }
    }
}

cumulus_pallet_parachain_system::register_validate_block! {
    Runtime = Runtime,
    BlockExecutor = cumulus_pallet_aura_ext::BlockExecutor::<Runtime, Executive>,
}<|MERGE_RESOLUTION|>--- conflicted
+++ resolved
@@ -142,11 +142,7 @@
     spec_name: create_runtime_str!("origintrail-parachain"),
     impl_name: create_runtime_str!("neuroweb"),
     authoring_version: 1,
-<<<<<<< HEAD
     spec_version: 137,
-=======
-    spec_version: 136,
->>>>>>> c0c3aca5
     impl_version: 0,
     apis: RUNTIME_API_VERSIONS,
     transaction_version: 1,
