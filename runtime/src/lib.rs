#![cfg_attr(not(feature = "std"), no_std)]
// `construct_runtime!` does a lot of recursion and requires us to increase the limit to 256.
#![recursion_limit = "256"]

// Make the WASM binary available.
#[cfg(feature = "std")]
include!(concat!(env!("OUT_DIR"), "/wasm_binary.rs"));

mod weights;
pub mod xcm_config;

use cumulus_pallet_parachain_system::RelayNumberMonotonicallyIncreases;
use smallvec::smallvec;
use sp_api::impl_runtime_apis;
use sp_core::{crypto::KeyTypeId, OpaqueMetadata, H160, H256, U256};
use sp_runtime::{
    create_runtime_str, generic, impl_opaque_keys, DispatchResult,
    traits::{
        AccountIdConversion, IdentityLookup, BlakeTwo256, Block as BlockT,
        ConvertInto, DispatchInfoOf, Dispatchable, IdentifyAccount, 
        PostDispatchInfoOf, UniqueSaturatedInto, Verify,
    },
    transaction_validity::{
        TransactionSource, TransactionValidity, TransactionValidityError
    },
    ApplyExtrinsicResult, MultiSignature, RuntimeDebug,
};

use sp_std::prelude::*;
#[cfg(feature = "std")]
use sp_version::NativeVersion;
use sp_version::RuntimeVersion;

use codec::{Encode, Decode, MaxEncodedLen};
use frame_support::{
    construct_runtime, parameter_types, transactional,
    genesis_builder_helper::{build_state, get_preset},
    traits::{
        tokens::{PayFromAccount, UnityAssetBalanceConversion},
        fungible::{Balanced, Credit, HoldConsideration, Inspect},
        AsEnsureOriginWithArg, Currency as PalletCurrency, EqualPrivilegeOnly, EitherOfDiverse, 
        Everything, FindAuthor, ReservableCurrency, Imbalance, InstanceFilter, OnUnbalanced, ConstBool,
        ConstU128, ConstU32, ConstU64, ConstU8, WithdrawReasons, OnFinalize, LinearStoragePrice,
        ExistenceRequirement, TransformOrigin
    },
    dispatch::DispatchClass,
    weights::{
        constants::WEIGHT_REF_TIME_PER_SECOND,
        ConstantMultiplier, Weight, WeightToFeeCoefficient, WeightToFeeCoefficients,
        WeightToFeePolynomial,
    },
    ConsensusEngineId, PalletId,
};
use frame_system::{
    limits::{BlockLength, BlockWeights},
    EnsureRoot, EnsureSigned,
};
pub use sp_consensus_aura::sr25519::AuthorityId as AuraId;
pub use sp_runtime::{MultiAddress, Perbill, Permill};
use weights::{BlockExecutionWeight, ExtrinsicBaseWeight, RocksDbWeight};
use xcm_config::{XcmOriginToTransactDispatchOrigin};

#[cfg(any(feature = "std", test))]
pub use sp_runtime::BuildStorage;

// Polkadot Imports
use polkadot_runtime_common::{BlockHashCount, SlowAdjustingFeeUpdate};
use cumulus_primitives_core::{AggregateMessageOrigin, ParaId};
use parachains_common::message_queue::{NarrowOriginToSibling, ParaIdToSibling};
use polkadot_runtime_common::xcm_sender::NoPriceForMessageDelivery;

// XCM Imports
use xcm::latest::prelude::BodyId;

// Frontier
use pallet_evm::{
	EnsureAddressRoot, EnsureAddressNever, Account as EVMAccount, EVMFungibleAdapter,
    FeeCalculator, OnChargeEVMTransaction as OnChargeEVMTransactionT, Runner
};
use pallet_ethereum::{Call::transact, PostLogContent, EthereumBlockHashMapping, Transaction as EthereumTransaction};
use fp_rpc::TransactionStatus;
use pallet_evm_accounts::{EvmAddressMapping, MergeAccount};
use pallet_evm_precompile_assets_erc20::AddressToAssetId;
use pallet_identity::legacy::IdentityInfo;

mod precompiles;
use precompiles::{FrontierPrecompiles, ASSET_PRECOMPILE_ADDRESS_PREFIX};

/// Handles converting a weight scalar to a fee value, based on the scale and granularity of the
/// node's balance type.
///
/// This should typically create a mapping between the following ranges:
///   - `[0, MAXIMUM_BLOCK_WEIGHT]`
///   - `[Balance::min, Balance::max]`
///
/// Yet, it can be used for any other sort of change to weight-fee. Some examples being:
///   - Setting it to `0` will essentially disable the weight fee.
///   - Setting it to `1` will cause the literal `#[weight = x]` values to be charged.
pub struct WeightToFee;
impl WeightToFeePolynomial for WeightToFee {
    type Balance = Balance;
    fn polynomial() -> WeightToFeeCoefficients<Self::Balance> {
        // in Rococo, extrinsic base weight (smallest non-zero weight) is mapped to 1 MILLIOTP:
        // we map to 1/10 of that, or 1/10 MILLIOTP
        let p = MILLIOTP / 10;
        let q = 100 * Balance::from(ExtrinsicBaseWeight::get().ref_time());
        smallvec![WeightToFeeCoefficient {
            degree: 1,
            negative: false,
            coeff_frac: Perbill::from_rational(p % q, q),
            coeff_integer: p / q,
        }]
    }
}

/// Opaque types. These are used by the CLI to instantiate machinery that don't need to know
/// the specifics of the runtime. They can then be made to be agnostic over specific formats
/// of data like extrinsics, allowing for them to continue syncing the network through upgrades
/// to even the core data structures.
pub mod opaque {
    use super::*;
    use sp_runtime::{generic, traits::BlakeTwo256};

    pub use sp_runtime::OpaqueExtrinsic as UncheckedExtrinsic;
    /// Opaque block header type.
    pub type Header = generic::Header<BlockNumber, BlakeTwo256>;
    /// Opaque block type.
    pub type Block = generic::Block<Header, UncheckedExtrinsic>;
    /// Opaque block identifier type.
    pub type BlockId = generic::BlockId<Block>;
}

impl_opaque_keys! {
    pub struct SessionKeys {
        pub aura: Aura,
    }
}

#[sp_version::runtime_version]
pub const VERSION: RuntimeVersion = RuntimeVersion {
    spec_name: create_runtime_str!("origintrail-parachain"),
    impl_name: create_runtime_str!("neuroweb"),
    authoring_version: 1,
<<<<<<< HEAD
    spec_version: 135,
=======
    spec_version: 134,
>>>>>>> 1a97b954
    impl_version: 0,
    apis: RUNTIME_API_VERSIONS,
    transaction_version: 1,
    state_version: 1,
};

/// Maximum number of blocks simultaneously accepted by the Runtime, not yet included into the
/// relay chain.
<<<<<<< HEAD
pub const UNINCLUDED_SEGMENT_CAPACITY: u32 = 3;
=======
pub const UNINCLUDED_SEGMENT_CAPACITY: u32 = 1;
>>>>>>> 1a97b954
/// How many parachain blocks are processed by the relay chain per parent. Limits the number of
/// blocks authored per slot.
pub const BLOCK_PROCESSING_VELOCITY: u32 = 1;
/// Relay chain slot duration, in milliseconds.
pub const RELAY_CHAIN_SLOT_DURATION_MILLIS: u32 = 6000;

/// This determines the average expected block time that we are targeting.
/// Blocks will be produced at a minimum duration defined by `SLOT_DURATION`.
/// `SLOT_DURATION` is picked up by `pallet_timestamp` which is in turn picked
/// up by `pallet_aura` to implement `fn slot_duration()`.
///
/// Change this to adjust the block time.
pub const MILLISECS_PER_BLOCK: u64 = 6000;

// NOTE: Currently it is not possible to change the slot duration after the chain has started.
//       Attempting to do so will brick block production.
pub const SLOT_DURATION: u64 = MILLISECS_PER_BLOCK;

// Time is measured by number of blocks.
pub const MINUTES: BlockNumber = 60_000 / (MILLISECS_PER_BLOCK as BlockNumber);
pub const HOURS: BlockNumber = MINUTES * 60;
pub const DAYS: BlockNumber = HOURS * 24;

// OTP = the base number of indivisible units for balances
pub const OTP: Balance = 1_000_000_000_000;
pub const MILLIOTP: Balance = 1_000_000_000;
pub const MICROOTP: Balance = 1_000_000;

/// The existential deposit. Set to 1/10 of the Connected Relay Chain.
pub const EXISTENTIAL_DEPOSIT: Balance = OTP;

/// We assume that ~5% of the block weight is consumed by `on_initialize` handlers. This is
/// used to limit the maximal weight of a single extrinsic.
const AVERAGE_ON_INITIALIZE_RATIO: Perbill = Perbill::from_percent(5);

/// We allow `Normal` extrinsics to fill up the block up to 75%, the rest can be used by
/// `Operational` extrinsics.
const NORMAL_DISPATCH_RATIO: Perbill = Perbill::from_percent(75);

/// We allow for 2 seconds of compute with a 6 second average block.
const MAXIMUM_BLOCK_WEIGHT: Weight = Weight::from_parts(
	WEIGHT_REF_TIME_PER_SECOND.saturating_mul(2),
	cumulus_primitives_core::relay_chain::MAX_POV_SIZE as u64,
);

pub const fn deposit(items: u32, bytes: u32) -> Balance {
    items as Balance * 15 * MILLIOTP + (bytes as Balance) * 6 * MILLIOTP
}

/// The version information used to identify this runtime when compiled natively.
#[cfg(feature = "std")]
pub fn native_version() -> NativeVersion {
    NativeVersion {
        runtime_version: VERSION,
        can_author_with: Default::default(),
    }
}

parameter_types! {
    pub const Version: RuntimeVersion = VERSION;

    // This part is copied from Substrate's `bin/node/runtime/src/lib.rs`.
    //  The `RuntimeBlockLength` and `RuntimeBlockWeights` exist here because the
    // `DeletionWeightLimit` and `DeletionQueueDepth` depend on those to parameterize
    // the lazy contract deletion.
    pub RuntimeBlockLength: BlockLength =
        BlockLength::max_with_normal_ratio(5 * 1024 * 1024, NORMAL_DISPATCH_RATIO);
    pub RuntimeBlockWeights: BlockWeights = BlockWeights::builder()
        .base_block(BlockExecutionWeight::get())
        .for_class(DispatchClass::all(), |weights| {
            weights.base_extrinsic = ExtrinsicBaseWeight::get();
        })
        .for_class(DispatchClass::Normal, |weights| {
            weights.max_total = Some(NORMAL_DISPATCH_RATIO * MAXIMUM_BLOCK_WEIGHT);
        })
        .for_class(DispatchClass::Operational, |weights| {
            weights.max_total = Some(MAXIMUM_BLOCK_WEIGHT);
            // Operational transactions have some extra reserved space, so that they
            // are included even if block reached `MAXIMUM_BLOCK_WEIGHT`.
            weights.reserved = Some(
                MAXIMUM_BLOCK_WEIGHT - NORMAL_DISPATCH_RATIO * MAXIMUM_BLOCK_WEIGHT
            );
        })
        .avg_block_initialization(AVERAGE_ON_INITIALIZE_RATIO)
        .build_or_panic();
    pub const SS58Prefix: u16 = 101;
}

// Pallet accounts of runtime
parameter_types! {
    pub const TreasuryPalletId: PalletId = PalletId(*b"otp/trea");
    pub const DkgIncentivesPalletId: PalletId = PalletId(*b"otp/dkgi");
    pub const FutureAuctionsPalletId: PalletId = PalletId(*b"otp/fauc");
    pub const CollatorsIncentivesPalletId: PalletId = PalletId(*b"otp/coli");
    pub const PotId: PalletId = PalletId(*b"PotStake");
}

// Configure FRAME pallets to include in runtime.

impl frame_system::Config for Runtime {
    /// The identifier used to distinguish between accounts.
    type AccountId = AccountId;
    /// The aggregated dispatch type that is available for extrinsics.
    type RuntimeCall = RuntimeCall;
    /// The lookup mechanism to get account ID from whatever is passed in dispatchers.
    type Lookup = IdentityLookup<AccountId>;
    /// The nonce type for storing how many extrinsics an account has signed.
    type Nonce = Nonce;
    /// The type for blocks.
    type Block = Block;
    /// The type for hashing blocks and tries.
    type Hash = Hash;
    /// The hashing algorithm used.
    type Hashing = BlakeTwo256;
    /// The ubiquitous event type.
    type RuntimeEvent = RuntimeEvent;
    /// The ubiquitous origin type.
    type RuntimeOrigin = RuntimeOrigin;
    /// The aggregated RuntimeTask type.
    type RuntimeTask = RuntimeTask;
    /// Maximum number of block number to block hash mappings to keep (oldest pruned first).
    type BlockHashCount = BlockHashCount;
    /// Runtime version.
    type Version = Version;
    /// Converts a module to an index of this module in the runtime.
    type PalletInfo = PalletInfo;
    /// The data to be stored in an account.
    type AccountData = pallet_balances::AccountData<Balance>;
    /// What to do if a new account is created.
    type OnNewAccount = ();
    /// What to do if an account is fully reaped from the system.
    type OnKilledAccount = ();
    /// The weight of database operations that the runtime can invoke.
    type DbWeight = RocksDbWeight;
    /// The basic call filter to use in dispatchable.
    type BaseCallFilter = Everything;
    /// Weight information for the extrinsics of this pallet.
    type SystemWeightInfo = ();
    /// Block & extrinsics weights: base values and limits.
    type BlockWeights = RuntimeBlockWeights;
    /// The maximum length of a block (in bytes).
    type BlockLength = RuntimeBlockLength;
    /// This is used as an identifier of the chain.
    type SS58Prefix = SS58Prefix;
    /// The action to take on a Runtime Upgrade
    type OnSetCode = cumulus_pallet_parachain_system::ParachainSetCode<Self>;
    type MaxConsumers = frame_support::traits::ConstU32<16>;
    type SingleBlockMigrations = ();
    type MultiBlockMigrator = ();
    type PreInherents = ();
    type PostInherents = ();
    type PostTransactions = ();
}

impl pallet_timestamp::Config for Runtime {
    /// A timestamp: milliseconds since the unix epoch.
    type Moment = u64;
    type OnTimestampSet = Aura;
    #[cfg(feature = "experimental")]
    type MinimumPeriod = ConstU64<0>;
    #[cfg(not(feature = "experimental"))]
    type MinimumPeriod = ConstU64<{ SLOT_DURATION / 2 }>;
    type WeightInfo = pallet_timestamp::weights::SubstrateWeight<Runtime>;
}

impl pallet_authorship::Config for Runtime {
    type FindAuthor = pallet_session::FindAccountFromAuthorIndex<Self, Aura>;
    type EventHandler = (CollatorSelection,);
}

parameter_types! {
    pub const ExistentialDeposit: Balance = EXISTENTIAL_DEPOSIT;
}

impl pallet_balances::Config for Runtime {
    type MaxLocks = ConstU32<50>;   
    /// The type for recording an account's balance.
    type Balance = Balance;
    /// The ubiquitous event type.
    type RuntimeEvent = RuntimeEvent;
    type DustRemoval = ();
    type ExistentialDeposit = ExistentialDeposit;
    type AccountStore = System;
    type WeightInfo = pallet_balances::weights::SubstrateWeight<Runtime>;
    type MaxReserves = ConstU32<50>;
    type ReserveIdentifier = [u8; 8];
    type RuntimeHoldReason = RuntimeHoldReason;
    type RuntimeFreezeReason = RuntimeFreezeReason;
	type FreezeIdentifier = ();
	type MaxFreezes = ConstU32<1>;
}

pub struct ToStakingPot;
impl OnUnbalanced<Credit<AccountId, Balances>> for ToStakingPot
{
    fn on_nonzero_unbalanced(amount: Credit<AccountId, Balances>) {
        let staking_pot = PotId::get().into_account_truncating();
        let _ = Balances::resolve(&staking_pot, amount);
    }
}

pub struct FutureAuctionsPot;
impl OnUnbalanced<Credit<AccountId, Balances>> for FutureAuctionsPot
{
    fn on_nonzero_unbalanced(amount: Credit<AccountId, Balances>) {
        let future_auctions_pot = FutureAuctionsPalletId::get().into_account_truncating();
        let _ = Balances::resolve(&future_auctions_pot, amount);   
    }  
}

pub struct DkgIncentivesPot;
impl OnUnbalanced<Credit<AccountId, Balances>> for DkgIncentivesPot
{
    fn on_nonzero_unbalanced(amount: Credit<AccountId, Balances>) {
        let dkg_incentives_pot = DkgIncentivesPalletId::get().into_account_truncating();
        let _ = Balances::resolve(&dkg_incentives_pot, amount);
    }
}

pub struct TreasuryPot;
impl OnUnbalanced<Credit<AccountId, Balances>> for TreasuryPot
{
    fn on_nonzero_unbalanced(amount: Credit<AccountId, Balances>) {
        let treasury_port = TreasuryPalletId::get().into_account_truncating();
        let _ = Balances::resolve(&treasury_port, amount);
    }
}


pub struct DealWithFees;
impl OnUnbalanced<Credit<AccountId, Balances>> for DealWithFees
{
    // this is called for substrate-based transactions
    fn on_unbalanceds<B>(mut fees_then_tips: impl Iterator<Item = Credit<AccountId, Balances>>) {
        if let Some(mut fees) = fees_then_tips.next() {
            if let Some(tips) = fees_then_tips.next() {
                tips.merge_into(&mut fees);
            }
            // for fees and tips:
            // - 30% to DKG Incentives pool
            // - 30% to Collators Incentives pool (currently staking_pot)
            // - 30% to Future Auctions pool
            // - 10% to Treasury
            let split = fees.ration(60, 40);
            let (dkg_incentives_fees, collators_incentives_fees) = split.0.ration(50, 50);
            let (future_auctions_fees, treasury_fees) = split.1.ration(75, 25);

            <TreasuryPot as OnUnbalanced<_>>::on_unbalanced(treasury_fees);
            <ToStakingPot as OnUnbalanced<_>>::on_unbalanced(collators_incentives_fees);
            <FutureAuctionsPot as OnUnbalanced<_>>::on_unbalanced(future_auctions_fees);
            <DkgIncentivesPot as OnUnbalanced<_>>::on_unbalanced(dkg_incentives_fees);
        }
    }

    // this is called from pallet_evm for Ethereum-based transactions
    // (technically, it calls on_unbalanced, which calls this when non-zero)
    fn on_nonzero_unbalanced(amount: Credit<AccountId, Balances>) {
        let split = amount.ration(60, 40);
        let (dkg_incentives_fees, collators_incentives_fees) = split.0.ration(50, 50);
        let (future_auctions_fees, treasury_fees) = split.1.ration(75, 25);


        <TreasuryPot as OnUnbalanced<_>>::on_unbalanced(treasury_fees);
        <ToStakingPot as OnUnbalanced<_>>::on_unbalanced(collators_incentives_fees);
        <FutureAuctionsPot as OnUnbalanced<_>>::on_unbalanced(future_auctions_fees);
        <DkgIncentivesPot as OnUnbalanced<_>>::on_unbalanced(dkg_incentives_fees);
    }
}

parameter_types! {
    /// Relay Chain `TransactionByteFee` / 10
    pub const TransactionByteFee: Balance = 10 * MICROOTP;
}

impl pallet_transaction_payment::Config for Runtime {
    type RuntimeEvent = RuntimeEvent;
    type OnChargeTransaction = pallet_transaction_payment::FungibleAdapter<Balances, DealWithFees>;
    type LengthToFee = ConstantMultiplier<Balance, TransactionByteFee>;
    type WeightToFee = WeightToFee;
    type FeeMultiplierUpdate = SlowAdjustingFeeUpdate<Self>;
    type OperationalFeeMultiplier = ConstU8<5>;
}

parameter_types! {
    pub const ReservedXcmpWeight: Weight = MAXIMUM_BLOCK_WEIGHT.saturating_div(4);
    pub const ReservedDmpWeight: Weight = MAXIMUM_BLOCK_WEIGHT.saturating_div(4);
    pub const RelayOrigin: AggregateMessageOrigin = AggregateMessageOrigin::Parent;
}

impl cumulus_pallet_parachain_system::Config for Runtime {
    type RuntimeEvent = RuntimeEvent;
    type OnSystemEvent = ();
    type SelfParaId = parachain_info::Pallet<Runtime>;
    type DmpQueue = frame_support::traits::EnqueueWithOrigin<MessageQueue, RelayOrigin>;
    type ReservedDmpWeight = ReservedDmpWeight;
    type OutboundXcmpMessageSource = XcmpQueue;
    type XcmpMessageHandler = XcmpQueue;
    type ReservedXcmpWeight = ReservedXcmpWeight;
    type CheckAssociatedRelayNumber = RelayNumberMonotonicallyIncreases;
    type ConsensusHook = ConsensusHook;
    type WeightInfo = cumulus_pallet_parachain_system::weights::SubstrateWeight<Runtime>;
}
type ConsensusHook = cumulus_pallet_aura_ext::FixedVelocityConsensusHook<
    Runtime,
    RELAY_CHAIN_SLOT_DURATION_MILLIS,
    BLOCK_PROCESSING_VELOCITY,
    UNINCLUDED_SEGMENT_CAPACITY,
>;


impl parachain_info::Config for Runtime {}

impl cumulus_pallet_aura_ext::Config for Runtime {}

impl cumulus_pallet_xcmp_queue::Config for Runtime {
    type RuntimeEvent = RuntimeEvent;
    type ChannelInfo = ParachainSystem;
    type VersionWrapper = ();
    type XcmpQueue = TransformOrigin<MessageQueue, AggregateMessageOrigin, ParaId, ParaIdToSibling>;
    type MaxInboundSuspended = ConstU32<1_000>;
    type ControllerOrigin = EnsureRoot<AccountId>;
    type ControllerOriginConverter = XcmOriginToTransactDispatchOrigin;
    type WeightInfo = cumulus_pallet_xcmp_queue::weights::SubstrateWeight<Runtime>;
    type PriceForSiblingDelivery = NoPriceForMessageDelivery<ParaId>;
}

impl cumulus_pallet_dmp_queue::Config for Runtime {
    type RuntimeEvent = RuntimeEvent;
    type DmpSink = frame_support::traits::EnqueueWithOrigin<MessageQueue, RelayOrigin>;
    type WeightInfo = cumulus_pallet_dmp_queue::weights::SubstrateWeight<Runtime>;
}

parameter_types! {
    	/// The amount of weight (if any) which should be provided to the message queue for
	/// servicing enqueued items.
	///
	/// This may be legitimately `None` in the case that you will call
	/// `ServiceQueues::service_queues` manually.
	pub MessageQueueServiceWeight: Weight =
    Perbill::from_percent(25) * RuntimeBlockWeights::get().max_block;
    /// The maximum number of stale pages (i.e. of overweight messages) allowed before culling
    /// can happen. Once there are more stale pages than this, then historical pages may be
    /// dropped, even if they contain unprocessed overweight messages.
    pub const MessageQueueMaxStale: u32 = 8;
    /// The size of the page; this implies the maximum message size which can be sent.
    ///
    /// A good value depends on the expected message sizes, their weights, the weight that is
    /// available for processing them and the maximal needed message size. The maximal message
    /// size is slightly lower than this as defined by [`MaxMessageLenOf`].
    pub const MessageQueueHeapSize: u32 = 128 * 1048;
}

impl pallet_message_queue::Config for Runtime {
    type RuntimeEvent = RuntimeEvent;
    type WeightInfo = pallet_message_queue::weights::SubstrateWeight<Runtime>;
    #[cfg(feature = "runtime-benchmarks")]
    type MessageProcessor = pallet_message_queue::mock_helpers::NoopMessageProcessor<
        cumulus_primitives_core::AggregateMessageOrigin,
    >;
    #[cfg(not(feature = "runtime-benchmarks"))]
    type MessageProcessor = xcm_builder::ProcessXcmMessage<
        AggregateMessageOrigin,
        xcm_executor::XcmExecutor<xcm_config::XcmConfig>,
        RuntimeCall,
    >;
    type Size = u32;
    type QueueChangeHandler = NarrowOriginToSibling<XcmpQueue>;
    type QueuePausedQuery = NarrowOriginToSibling<XcmpQueue>;
    type HeapSize = MessageQueueHeapSize;
    type MaxStale = MessageQueueMaxStale;
    type ServiceWeight = MessageQueueServiceWeight;
    type IdleMaxServiceWeight = MessageQueueServiceWeight;
}

parameter_types! {
    pub const DepositBase: Balance = deposit(1, 88);
    pub const DepositFactor: Balance = deposit(0, 32);
}

impl pallet_multisig::Config for Runtime {
    type RuntimeEvent = RuntimeEvent;
    type RuntimeCall = RuntimeCall;
    type Currency = Balances;
    type DepositBase = DepositBase;
    type DepositFactor = DepositFactor;
    type MaxSignatories = ConstU32<100>;
    type WeightInfo = pallet_multisig::weights::SubstrateWeight<Runtime>;
}

parameter_types! {
    pub const Period: u32 = 6 * HOURS;
    pub const Offset: u32 = 0;
}

impl pallet_session::Config for Runtime {
    type RuntimeEvent = RuntimeEvent;
    type ValidatorId = <Self as frame_system::Config>::AccountId;
    // we don't have stash and controller, thus we don't need the convert as well.
    type ValidatorIdOf = pallet_collator_selection::IdentityCollator;
    type ShouldEndSession = pallet_session::PeriodicSessions<Period, Offset>;
    type NextSessionRotation = pallet_session::PeriodicSessions<Period, Offset>;
    type SessionManager = CollatorSelection;
    // Essentially just Aura, but lets be pedantic.
    type SessionHandler = <SessionKeys as sp_runtime::traits::OpaqueKeys>::KeyTypeIdProviders;
    type Keys = SessionKeys;
    type WeightInfo = ();
}

impl pallet_aura::Config for Runtime {
    type AuthorityId = AuraId;
    type DisabledValidators = ();
    type MaxAuthorities = ConstU32<100_000>;
    // Should be only enabled (`true`) when async backing is enabled
    // otherwise set to `false`
<<<<<<< HEAD
    type AllowMultipleBlocksPerSlot = ConstBool<true>;
=======
    type AllowMultipleBlocksPerSlot = ConstBool<false>;
>>>>>>> 1a97b954
    type SlotDuration = ConstU64<SLOT_DURATION>;
}

parameter_types! {
    pub const MaxCandidates: u32 = 1000;
    pub const MinEligibleCollators: u32 = 3;
    pub const SessionLength: BlockNumber = 6 * HOURS;
    pub const MaxInvulnerables: u32 = 100;
    pub const ExecutiveBody: BodyId = BodyId::Executive;
}

// We allow root only to execute privileged collator selection operations.
pub type CollatorSelectionUpdateOrigin = EnsureRoot<AccountId>;

impl pallet_collator_selection::Config for Runtime {
    type RuntimeEvent = RuntimeEvent;
    type Currency = Balances;
    type UpdateOrigin = CollatorSelectionUpdateOrigin;
    type PotId = PotId;
    type MaxCandidates = MaxCandidates;
    type MinEligibleCollators = MinEligibleCollators;
    type MaxInvulnerables = MaxInvulnerables;
    // should be a multiple of session or things will get inconsistent
    type KickThreshold = Period;
    type ValidatorId = <Self as frame_system::Config>::AccountId;
    type ValidatorIdOf = pallet_collator_selection::IdentityCollator;
    type ValidatorRegistration = Session;
    type WeightInfo = ();
}

// Define the types required by the Scheduler pallet.
parameter_types! {
    pub MaximumSchedulerWeight: Weight = Perbill::from_percent(80) * MAXIMUM_BLOCK_WEIGHT;
    pub const MaxScheduledPerBlock: u32 = 50;
}

// Configure the runtime's implementation of the Scheduler pallet.
impl pallet_scheduler::Config for Runtime {
    type RuntimeEvent = RuntimeEvent;
    type RuntimeOrigin = RuntimeOrigin;
    type PalletsOrigin = OriginCaller;
    type RuntimeCall = RuntimeCall;
    type MaximumWeight = MaximumSchedulerWeight;
    type ScheduleOrigin = frame_system::EnsureRoot<AccountId>;
    type MaxScheduledPerBlock = MaxScheduledPerBlock;
    type WeightInfo = ();
    type Preimages = Preimage;
    type OriginPrivilegeCmp = EqualPrivilegeOnly;
}

parameter_types! {
    pub const MinVestedTransfer: Balance = 15 * OTP;
    pub UnvestedFundsAllowedWithdrawReasons: WithdrawReasons =
		WithdrawReasons::except(WithdrawReasons::TRANSFER | WithdrawReasons::RESERVE);
}

impl pallet_vesting::Config for Runtime {
    type RuntimeEvent = RuntimeEvent;
    type Currency = Balances;
    type BlockNumberToBalance = ConvertInto;
    type MinVestedTransfer = MinVestedTransfer;
    type WeightInfo = pallet_vesting::weights::SubstrateWeight<Runtime>;
    type UnvestedFundsAllowedWithdrawReasons = UnvestedFundsAllowedWithdrawReasons;
    type BlockNumberProvider = System;
    // `VestingInfo` encode length is 36bytes. 28 schedules gets encoded as 1009 bytes, which is the
    // highest number of schedules that encodes less than 2^10.
    const MAX_VESTING_SCHEDULES: u32 = 28;
}

parameter_types! {
    pub const ProposalBond: Permill = Permill::from_percent(5);
    pub const ProposalBondMinimum: Balance = 100 * OTP;
    pub const ProposalBondMaximum: Balance = 500 * OTP;
    pub const SpendPeriod: BlockNumber = 24 * DAYS;
    pub const MaxApprovals: u32 = 100;
    pub TreasuryAccount: AccountId = Treasury::account_id();
}

impl pallet_treasury::Config for Runtime {
    type PalletId = TreasuryPalletId;
    type Currency = Balances;
    type ApproveOrigin = EnsureRoot<AccountId>;
    type RejectOrigin = EnsureRoot<AccountId>;
    type RuntimeEvent = RuntimeEvent;
    type OnSlash = Treasury;
    type ProposalBond = ProposalBond;
    type ProposalBondMinimum = ProposalBondMinimum;
    type ProposalBondMaximum = ProposalBondMaximum;
    type SpendPeriod = SpendPeriod;
    type Burn = ();
    type BurnDestination = ();
    type SpendFunds = ();
    type WeightInfo = pallet_treasury::weights::SubstrateWeight<Runtime>;
    type MaxApprovals = MaxApprovals;
    type SpendOrigin = frame_support::traits::NeverEnsureOrigin<u128>;

    type AssetKind = ();
	type Beneficiary = AccountId;
	type BeneficiaryLookup = IdentityLookup<AccountId>;
	type Paymaster = PayFromAccount<Balances, TreasuryAccount>;
	type BalanceConverter = UnityAssetBalanceConversion;
	type PayoutPeriod = ConstU32<0>;
	#[cfg(feature = "runtime-benchmarks")]
	type BenchmarkHelper = BenchmarkHelper;
}

pub struct MergeAccountEvm;
impl MergeAccount<AccountId> for MergeAccountEvm {
#[transactional]
fn merge_account(source: &AccountId, dest: &AccountId) -> DispatchResult {
     // unreserve all reserved currency
     <Balances as ReservableCurrency<_>>::unreserve(source, Balances::reserved_balance(source));

     // transfer all free to dest
     match Balances::transfer(&source, &dest, Balances::free_balance(source), ExistenceRequirement::AllowDeath,) {
       Ok(_) => Ok(()),
       Err(e) => Err(e),
     }
  }
}

impl pallet_evm_accounts::Config for Runtime {
	type RuntimeEvent = RuntimeEvent;
	type Currency = Balances;
    type ChainId = ChainId;
	type AddressMapping = EvmAddressMapping<Runtime>;
	type MergeAccount = MergeAccountEvm;
	type WeightInfo = weights::evm_accounts_weights::WeightInfo<Runtime>;
}

parameter_types! {
	pub DefaultBaseFeePerGas: U256 = U256::from(16);
    pub DefaultElasticity: Permill = Permill::from_parts(125_000);
}

pub struct BaseFeeThreshold;
impl pallet_base_fee::BaseFeeThreshold for BaseFeeThreshold {
	fn lower() -> Permill {
		Permill::zero()
	}
	fn ideal() -> Permill {
		Permill::from_parts(500_000)
	}
	fn upper() -> Permill {
		Permill::from_parts(1_000_000)
	}
}

impl pallet_base_fee::Config for Runtime {
	type RuntimeEvent = RuntimeEvent;
	type Threshold = BaseFeeThreshold;
	type DefaultBaseFeePerGas = DefaultBaseFeePerGas;
    	type DefaultElasticity = DefaultElasticity;
}

type FungibleAccountId<T> = <T as frame_system::Config>::AccountId;

type BalanceFor<T> = 
    <<T as pallet_evm::Config>::Currency as Inspect<FungibleAccountId<T>>>::Balance;

pub struct OnChargeEVMTransaction<OU>(sp_std::marker::PhantomData<OU>);
impl<T, OU> OnChargeEVMTransactionT<T> for OnChargeEVMTransaction<OU>
where
	T: pallet_evm::Config,
	T::Currency: Balanced<T::AccountId>,
    OU: OnUnbalanced<Credit<T::AccountId, T::Currency>>,
	U256: UniqueSaturatedInto<BalanceFor<T>>
{
	type LiquidityInfo = Option<Credit<T::AccountId, T::Currency>>;

	fn withdraw_fee(who: &H160, fee: U256) -> Result<Self::LiquidityInfo, pallet_evm::Error<T>> {
		EVMFungibleAdapter::<<T as pallet_evm::Config>::Currency, ()>::withdraw_fee(who, fee)
	}

	fn correct_and_deposit_fee(
		who: &H160,
		corrected_fee: U256,
		base_fee: U256,
		already_withdrawn: Self::LiquidityInfo,
	) -> Self::LiquidityInfo {
        <EVMFungibleAdapter<<T as pallet_evm::Config>::Currency, OU> as OnChargeEVMTransactionT<
            T,
		>>::correct_and_deposit_fee(who, corrected_fee, base_fee, already_withdrawn)
	}

	fn pay_priority_fee(tip: Self::LiquidityInfo) {
		if let Some(tip) = tip {
			OU::on_unbalanced(tip);
		}
	}
}

/// Current approximation of the gas/s consumption considering
/// EVM execution over compiled WASM (on 4.4Ghz CPU).
/// Given the 500ms Weight, from which 75% only are used for transactions,
/// the total EVM execution gas limit is: GAS_PER_SECOND * 0.500 * 0.75 ~= 15_000_000.
pub const GAS_PER_SECOND: u64 = 40_000_000;

/// Approximate ratio of the amount of Weight per Gas.
/// u64 works for approximations because Weight is a very small unit compared to gas.
pub const WEIGHT_PER_GAS: u64 = WEIGHT_REF_TIME_PER_SECOND.saturating_div(GAS_PER_SECOND);

pub struct FindAuthorTruncated<F>(sp_std::marker::PhantomData<F>);
impl<F: FindAuthor<u32>> FindAuthor<H160> for FindAuthorTruncated<F> {
    fn find_author<'a, I>(digests: I) -> Option<H160>
    where
        I: 'a + IntoIterator<Item = (ConsensusEngineId, &'a [u8])>,
    {
        if let Some(author_index) = F::find_author(digests) {
            let authority_id = pallet_aura::Authorities::<Runtime>::get()[author_index as usize].clone();
            return Some(H160::from_slice(&authority_id.encode()[4..24]));
        }

        None
    }
}

parameter_types! {
    pub const ChainId: u64 = 20430;
    pub BlockGasLimit: U256 = U256::from(NORMAL_DISPATCH_RATIO * MAXIMUM_BLOCK_WEIGHT.ref_time() / WEIGHT_PER_GAS);
    pub PrecompilesValue: FrontierPrecompiles<Runtime> = FrontierPrecompiles::<_>::new();
    pub WeightPerGas: Weight = Weight::from_parts(WEIGHT_PER_GAS, 0);
    /// The amount of gas per pov. A ratio of 4 if we convert ref_time to gas and we compare
	/// it with the pov_size for a block. E.g.
	/// ceil(
	///     (max_extrinsic.ref_time() / max_extrinsic.proof_size()) / WEIGHT_PER_GAS
	/// )
	pub const GasLimitPovSizeRatio: u64 = 4;
}

impl pallet_evm::Config for Runtime {
	type Currency = Balances;
	type RuntimeEvent = RuntimeEvent;

	type BlockGasLimit = BlockGasLimit;
	type ChainId = ChainId;
	type BlockHashMapping = EthereumBlockHashMapping<Self>;
	type Runner = pallet_evm::runner::stack::Runner<Self>;

    type CallOrigin = EnsureAddressRoot<AccountId>;
	type WithdrawOrigin = EnsureAddressNever<AccountId>;
	type AddressMapping = EvmAddressMapping<Runtime>;

	type FeeCalculator = BaseFee;
	type GasWeightMapping = pallet_evm::FixedGasWeightMapping<Self>;
    type WeightPerGas = WeightPerGas;
	type OnChargeTransaction = OnChargeEVMTransaction<DealWithFees>;
    type OnCreate = ();
	type FindAuthor = FindAuthorTruncated<Aura>;
	type PrecompilesType = FrontierPrecompiles<Self>;
	type PrecompilesValue = PrecompilesValue;
    type GasLimitPovSizeRatio = GasLimitPovSizeRatio;
    type SuicideQuickClearLimit = ConstU32<0>;
    type Timestamp = Timestamp;
    type WeightInfo = pallet_evm::weights::SubstrateWeight<Runtime>;
}

parameter_types! {
	pub const PostBlockAndTxnHashes: PostLogContent = PostLogContent::BlockAndTxnHashes;
}

impl pallet_ethereum::Config for Runtime {
	type RuntimeEvent = RuntimeEvent;
	type StateRoot = pallet_ethereum::IntermediateStateRoot<Self>;
    type PostLogContent = PostBlockAndTxnHashes;
    type ExtraDataLength = ConstU32<30>;
}

/// Id used for identifying assets.
///
/// AssetId allocation:
/// [1; 2^32-1]     Custom user assets (permissionless)
/// [2^32; 2^64-1]  Statemine assets (simple map)
/// [2^64; 2^128-1] Ecosystem assets
/// 2^128-1         Relay chain token (DOT)
pub type AssetId = u128;

impl AddressToAssetId<AssetId> for Runtime {
    fn address_to_asset_id(address: H160) -> Option<AssetId> {
        let mut data = [0u8; 16];
        let address_bytes: [u8; 20] = address.into();
        if ASSET_PRECOMPILE_ADDRESS_PREFIX.eq(&address_bytes[0..4]) {
            data.copy_from_slice(&address_bytes[4..20]);
            Some(u128::from_be_bytes(data))
        } else {
            None
        }
    }

    fn asset_id_to_address(asset_id: AssetId) -> H160 {
        let mut data = [0u8; 20];
        data[0..4].copy_from_slice(ASSET_PRECOMPILE_ADDRESS_PREFIX);
        data[4..20].copy_from_slice(&asset_id.to_be_bytes());
        H160::from(data)
    }
}

parameter_types! {
	pub const AssetDeposit: Balance = 100 * OTP;
	pub const ApprovalDeposit: Balance = 0;
	pub const StringLimit: u32 = 50;
	pub const MetadataDepositBase: Balance = 10 * OTP;
	pub const MetadataDepositPerByte: Balance = 1 * OTP;
}

impl pallet_assets::Config for Runtime {
	type RuntimeEvent = RuntimeEvent;
	type Balance = u128;
	type AssetId = AssetId;
    type AssetIdParameter = codec::Compact<u128>;
	type Currency = Balances;
    type CreateOrigin = AsEnsureOriginWithArg<EnsureSigned<AccountId>>;
	type ForceOrigin = EnsureRoot<AccountId>;
	type AssetDeposit = AssetDeposit;
	type AssetAccountDeposit = ConstU128<OTP>;
	type MetadataDepositBase = MetadataDepositBase;
	type MetadataDepositPerByte = MetadataDepositPerByte;
	type ApprovalDeposit = ApprovalDeposit;
	type StringLimit = StringLimit;
	type Freezer = ();
	type Extra = ();
    type CallbackHandle = ();
	type WeightInfo = pallet_assets::weights::SubstrateWeight<Runtime>;
    type RemoveItemsLimit = ConstU32<656>;
}

pub struct EvmRevertCodeHandler;
impl pallet_xc_asset_config::XcAssetChanged<Runtime> for EvmRevertCodeHandler {
    fn xc_asset_registered(asset_id: AssetId) {
        let address = Runtime::asset_id_to_address(asset_id);
        pallet_evm::AccountCodes::<Runtime>::insert(address, vec![0x60, 0x00, 0x60, 0x00, 0xfd]);
    }

    fn xc_asset_unregistered(asset_id: AssetId) {
        let address = Runtime::asset_id_to_address(asset_id);
        pallet_evm::AccountCodes::<Runtime>::remove(address);
    }
}

impl pallet_xc_asset_config::Config for Runtime {
    type RuntimeEvent = RuntimeEvent;
    type AssetId = AssetId;
    type XcAssetChanged = EvmRevertCodeHandler;
    type ManagerOrigin = frame_system::EnsureRoot<AccountId>;
    type WeightInfo = weights::pallet_xc_asset_config::WeightInfo<Self>;
}

parameter_types! {
	pub const PreimageMaxSize: u32 = 4096 * 1024;
	pub const PreimageBaseDeposit: Balance = deposit(2, 64);
	pub const PreimageByteDeposit: Balance = 1 * MILLIOTP;
    pub const PreimageHoldReason: RuntimeHoldReason =
		RuntimeHoldReason::Preimage(pallet_preimage::HoldReason::Preimage);
}

impl pallet_preimage::Config for Runtime {
	type RuntimeEvent = RuntimeEvent;
	type Currency = Balances;
	type ManagerOrigin = EnsureRoot<AccountId>;
    type WeightInfo = pallet_preimage::weights::SubstrateWeight<Runtime>;
    type Consideration = HoldConsideration<
		AccountId,
		Balances,
		PreimageHoldReason,
		LinearStoragePrice<PreimageBaseDeposit, PreimageByteDeposit, Balance>,
	>;
}

impl pallet_utility::Config for Runtime {
	type RuntimeEvent = RuntimeEvent;
	type RuntimeCall = RuntimeCall;
	type PalletsOrigin = OriginCaller;
	type WeightInfo = pallet_utility::weights::SubstrateWeight<Runtime>;
}

parameter_types! {
	pub const CouncilMotionDuration: BlockNumber = 3 * DAYS;
	pub const CouncilMaxProposals: u32 = 100;
	pub const CouncilMaxMembers: u32 = 5;
    pub MaxCollectivesProposalWeight: Weight = Perbill::from_percent(50) * RuntimeBlockWeights::get().max_block;
}

type CouncilCollective = pallet_collective::Instance1;
impl pallet_collective::Config<CouncilCollective> for Runtime {
	type RuntimeOrigin = RuntimeOrigin;
	type Proposal = RuntimeCall;
	type RuntimeEvent = RuntimeEvent;
	type MotionDuration = CouncilMotionDuration;
	type MaxProposals = CouncilMaxProposals;
	type MaxMembers = CouncilMaxMembers;
	type DefaultVote = pallet_collective::MoreThanMajorityThenPrimeDefaultVote;
    type SetMembersOrigin = EnsureRoot<Self::AccountId>;
    type WeightInfo = pallet_collective::weights::SubstrateWeight<Runtime>;
    type MaxProposalWeight = MaxCollectivesProposalWeight;
}

parameter_types! {
	pub const LaunchPeriod: BlockNumber = 5 * DAYS;
	pub const VotingPeriod: BlockNumber = 5 * DAYS;
    pub const VotingLockingPeriod: BlockNumber = 1 * DAYS;
	pub const FastTrackVotingPeriod: BlockNumber = 3 * HOURS;
	pub const MinimumDeposit: Balance = 1000 * OTP;
	pub const EnactmentPeriod: BlockNumber = 2 * DAYS;
	pub const CooloffPeriod: BlockNumber = 7 * DAYS;
	pub const MaxProposals: u32 = 100;
}

type EnsureRootOrTwoFiftsOfCouncil = EitherOfDiverse<
	EnsureRoot<AccountId>,
	pallet_collective::EnsureProportionAtLeast<AccountId, CouncilCollective, 2, 5>,
>;
type EnsureRootOrThreeFiftsOfCouncil = EitherOfDiverse<
	EnsureRoot<AccountId>,
	pallet_collective::EnsureProportionAtLeast<AccountId, CouncilCollective, 3, 5>,
>;
type EnsureRootOrFourFiftsOfCouncil = EitherOfDiverse<
	EnsureRoot<AccountId>,
	pallet_collective::EnsureProportionAtLeast<AccountId, CouncilCollective, 4, 5>,
>;

impl pallet_democracy::Config for Runtime {
	type RuntimeEvent = RuntimeEvent;
	type Currency = Balances;
	type EnactmentPeriod = EnactmentPeriod;
	type LaunchPeriod = LaunchPeriod;
	type VotingPeriod = VotingPeriod;
	type VoteLockingPeriod = VotingLockingPeriod; // Same as EnactmentPeriod
	type MinimumDeposit = MinimumDeposit;
	/// A straight majority of the council can decide what their next motion is.
	type ExternalOrigin = EnsureRootOrTwoFiftsOfCouncil;
	/// A super-majority can have the next scheduled referendum be a straight majority-carries vote.
	type ExternalMajorityOrigin = EnsureRootOrThreeFiftsOfCouncil;
	/// A unanimous council can have the next scheduled referendum be a straight default-carries
	/// (NTB) vote.
	type ExternalDefaultOrigin = EnsureRootOrThreeFiftsOfCouncil;
	type SubmitOrigin = EnsureSigned<AccountId>;
	/// Two thirds of the technical committee can have an ExternalMajority/ExternalDefault vote
	/// be tabled immediately and with a shorter voting/enactment period.
	type FastTrackOrigin = EnsureRootOrThreeFiftsOfCouncil;
	type InstantOrigin = EnsureRootOrFourFiftsOfCouncil;
	type InstantAllowed = frame_support::traits::ConstBool<true>;
	type FastTrackVotingPeriod = FastTrackVotingPeriod;
	// To cancel a proposal which has been passed, 3/5 of the council must agree to it.
	type CancellationOrigin = EnsureRootOrThreeFiftsOfCouncil;
	// To cancel a proposal before it has been passed, the technical committee must be unanimous or
	// Root must agree.
	type CancelProposalOrigin = EnsureRootOrThreeFiftsOfCouncil;
	type BlacklistOrigin = EnsureRoot<AccountId>;
	// Any single technical committee member may veto a coming council proposal, however they can
	// only do it once and it lasts only for the cool-off period.
	type VetoOrigin = pallet_collective::EnsureMember<AccountId, CouncilCollective>;
	type CooloffPeriod = CooloffPeriod;
	type Slash = Treasury;
	type Scheduler = Scheduler;
	type PalletsOrigin = OriginCaller;
	type MaxVotes = ConstU32<100>;
	type MaxProposals = MaxProposals;
	type Preimages = Preimage;
	type MaxDeposits = ConstU32<100>;
	type MaxBlacklisted = ConstU32<100>;
    type WeightInfo = pallet_democracy::weights::SubstrateWeight<Runtime>;
}

parameter_types! {
	pub const BasicDeposit: Balance = deposit(1, 258);      // 258 bytes on-chain
	pub const ByteDeposit: Balance = deposit(0, 1);
	pub const SubAccountDeposit: Balance = deposit(1, 53);   // 53 bytes on-chain
	pub const MaxSubAccounts: u32 = 100;
	pub const MaxAdditionalFields: u32 = 100;
	pub const MaxRegistrars: u32 = 20;
}

impl pallet_identity::Config for Runtime {
	type RuntimeEvent = RuntimeEvent;
	type Currency = Balances;
	type BasicDeposit = BasicDeposit;
	type ByteDeposit = ByteDeposit;
	type SubAccountDeposit = SubAccountDeposit;
	type MaxSubAccounts = MaxSubAccounts;
    type IdentityInformation = IdentityInfo<MaxAdditionalFields>;
	type MaxRegistrars = MaxRegistrars;
	type Slashed = Treasury;
	type ForceOrigin = EnsureRootOrThreeFiftsOfCouncil;
	type RegistrarOrigin = EnsureRootOrThreeFiftsOfCouncil;
    type OffchainSignature = Signature;
    type SigningPublicKey = <Signature as sp_runtime::traits::Verify>::Signer;
    type UsernameAuthorityOrigin = EnsureRootOrThreeFiftsOfCouncil;
    type PendingUsernameExpiration = ConstU32<{ 7 * DAYS }>;
    type MaxSuffixLength = ConstU32<7>;
    type MaxUsernameLength = ConstU32<32>;
	type WeightInfo = pallet_identity::weights::SubstrateWeight<Runtime>;
}

parameter_types! {
	// One storage item; key size 32, value size 8; .
	pub const ProxyDepositBase: Balance = deposit(1, 8);
	// Additional storage item size of 33 bytes.
	pub const ProxyDepositFactor: Balance = deposit(0, 33);
	pub const AnnouncementDepositBase: Balance = deposit(1, 8);
	pub const AnnouncementDepositFactor: Balance = deposit(0, 66);
}

/// The type used to represent the kinds of proxying allowed.
#[derive(
	Copy,
	Clone,
	Eq,
	PartialEq,
	Ord,
	PartialOrd,
	Encode,
	Decode,
	RuntimeDebug,
	MaxEncodedLen,
	scale_info::TypeInfo,
)]
pub enum ProxyType {
	Any,
	NonTransfer,
	Governance,
}
impl Default for ProxyType {
	fn default() -> Self {
		Self::Any
	}
}
impl InstanceFilter<RuntimeCall> for ProxyType {
	fn filter(&self, c: &RuntimeCall) -> bool {
		match self {
			ProxyType::Any => true,
			ProxyType::NonTransfer => !matches!(
				c,
				RuntimeCall::Balances(..) |
					RuntimeCall::Assets(..) |
					RuntimeCall::Vesting(pallet_vesting::Call::vested_transfer { .. })
			),
			ProxyType::Governance => matches!(
				c,
				RuntimeCall::Democracy(..) |
					RuntimeCall::Council(..) |
					RuntimeCall::Treasury(..)
			),
		}
	}
	fn is_superset(&self, o: &Self) -> bool {
		match (self, o) {
			(x, y) if x == y => true,
			(ProxyType::Any, _) => true,
			(_, ProxyType::Any) => false,
			(ProxyType::NonTransfer, _) => true,
			_ => false,
		}
	}
}

impl pallet_proxy::Config for Runtime {
	type RuntimeEvent = RuntimeEvent;
	type RuntimeCall = RuntimeCall;
	type Currency = Balances;
	type ProxyType = ProxyType;
	type ProxyDepositBase = ProxyDepositBase;
	type ProxyDepositFactor = ProxyDepositFactor;
	type MaxProxies = ConstU32<32>;
	type WeightInfo = pallet_proxy::weights::SubstrateWeight<Runtime>;
	type MaxPending = ConstU32<32>;
	type CallHasher = BlakeTwo256;
	type AnnouncementDepositBase = AnnouncementDepositBase;
	type AnnouncementDepositFactor = AnnouncementDepositFactor;
}


// Create the runtime by composing the FRAME pallets that were previously configured.
construct_runtime!(
    pub struct Runtime
    {
        // System support stuff.
        System: frame_system::{Pallet, Call, Config<T>, Storage, Event<T>} = 0,
        ParachainSystem: cumulus_pallet_parachain_system::{
            Pallet, Call, Config<T>, Storage, Inherent, Event<T>, ValidateUnsigned,
        } = 1,
        Timestamp: pallet_timestamp::{Pallet, Call, Storage, Inherent} = 2,
        ParachainInfo: parachain_info::{Pallet, Storage, Config<T>} = 3,
        Utility: pallet_utility = 4,
        Multisig: pallet_multisig = 5,
        Proxy: pallet_proxy = 6,

        // Monetary stuff.
        Balances: pallet_balances::{Pallet, Call, Storage, Config<T>, Event<T>} = 10,
        TransactionPayment: pallet_transaction_payment::{Pallet, Storage, Config<T>, Event<T>} = 11,
        Vesting: pallet_vesting::{Pallet, Call, Storage, Event<T>, Config<T>} = 12,
        Treasury: pallet_treasury::{Pallet, Call, Storage, Config<T>, Event<T>} = 13,
        Assets: pallet_assets::{Pallet, Call, Storage, Event<T>} = 14,
        XcAssetConfig: pallet_xc_asset_config = 15,

        // Collator support. The order of these 4 are important and shall not change.
        Authorship: pallet_authorship::{Pallet, Storage} = 20,
        CollatorSelection: pallet_collator_selection::{Pallet, Call, Storage, Event<T>, Config<T>} = 21,
        Session: pallet_session::{Pallet, Call, Storage, Event, Config<T>} = 22,
        Aura: pallet_aura::{Pallet, Storage, Config<T>} = 23,
        AuraExt: cumulus_pallet_aura_ext::{Pallet, Storage, Config<T>} = 24,

        // XCM helpers.
        XcmpQueue: cumulus_pallet_xcmp_queue::{Pallet, Call, Storage, Event<T>} = 30,
        PolkadotXcm: pallet_xcm::{Pallet, Call, Event<T>, Origin, Storage, Config<T>} = 31,
        CumulusXcm: cumulus_pallet_xcm::{Pallet, Event<T>, Origin} = 32,
        DmpQueue: cumulus_pallet_dmp_queue::{Pallet, Call, Storage, Event<T>} = 33,
        MessageQueue: pallet_message_queue = 34,

        // Frontier
		EVM: pallet_evm::{Pallet, Config<T>, Call, Storage, Event<T>} = 50,
        Ethereum: pallet_ethereum::{Pallet, Call, Storage, Event, Config<T>, Origin} = 51,
        EvmAccounts: pallet_evm_accounts::{Pallet, Call, Storage, Event<T>} = 52,
        BaseFee: pallet_base_fee::{Pallet, Call, Storage, Config<T>, Event} = 53,

        // Governance
        Scheduler: pallet_scheduler::{Pallet, Storage, Event<T>, Call} = 60,
        Preimage: pallet_preimage = 61,
        Council: pallet_collective::<Instance1> = 62,
        Democracy: pallet_democracy = 63,
        Identity: pallet_identity = 64,

    }
);

#[cfg(feature = "runtime-benchmarks")]
#[macro_use]
extern crate frame_benchmarking;

#[cfg(feature = "runtime-benchmarks")]
mod benches {
    frame_benchmarking::define_benchmarks!(
        [frame_system, SystemBench::<Runtime>]
        [pallet_balances, Balances]
        [pallet_collective, CouncilCollective]
        [pallet_democracy, Democracy]
        [pallet_identity, Identity]
        [pallet_preimage, Preimage]
        [pallet_proxy, Proxy]
        [pallet_timestamp, Timestamp]
        [pallet_collator_selection, CollatorSelection]
        [cumulus_pallet_xcmp_queue, XcmpQueue]
        [pallet_utility, Utility]
    );
}


impl fp_self_contained::SelfContainedCall for RuntimeCall {
	type SignedInfo = H160;

	fn is_self_contained(&self) -> bool {
		match self {
			RuntimeCall::Ethereum(call) => call.is_self_contained(),
			_ => false,
		}
	}

	fn check_self_contained(&self) -> Option<Result<Self::SignedInfo, TransactionValidityError>> {
		match self {
			RuntimeCall::Ethereum(call) => call.check_self_contained(),
			_ => None,
		}
	}

	fn validate_self_contained(
		&self,
		info: &Self::SignedInfo,
		dispatch_info: &DispatchInfoOf<RuntimeCall>,
		len: usize,
	) -> Option<TransactionValidity> {
		match self {
			RuntimeCall::Ethereum(call) => call.validate_self_contained(info, dispatch_info, len),
			_ => None,
		}
	}

	fn pre_dispatch_self_contained(
		&self,
		info: &Self::SignedInfo,
        dispatch_info: &DispatchInfoOf<RuntimeCall>,
        len: usize,
	) -> Option<Result<(), TransactionValidityError>> {
		match self {
			RuntimeCall::Ethereum(call) => call.pre_dispatch_self_contained(info, dispatch_info, len),
			_ => None,
		}
	}

	fn apply_self_contained(
		self,
		info: Self::SignedInfo,
	) -> Option<sp_runtime::DispatchResultWithInfo<PostDispatchInfoOf<Self>>> {
		match self {
			call @ RuntimeCall::Ethereum(pallet_ethereum::Call::transact { .. }) => Some(call.dispatch(
				RuntimeOrigin::from(pallet_ethereum::RawOrigin::EthereumTransaction(info)),
			)),
			_ => None,
		}
	}
}

/// Alias to 512-bit hash when used in the context of a transaction signature on the chain.
pub type Signature = MultiSignature;

/// Some way of identifying an account on the chain. We intentionally make it equivalent
/// to the public key of our transaction signing scheme.
pub type AccountId = <<Signature as Verify>::Signer as IdentifyAccount>::AccountId;

/// Balance of an account.
pub type Balance = u128;

/// Index of a transaction in the chain.
pub type Nonce = u32;

/// A hash of some data used by the chain.
pub type Hash = sp_core::H256;

/// An index to a block.
pub type BlockNumber = u32;

/// The address format for describing accounts.
pub type Address = AccountId;

/// Block header type as expected by this runtime.
pub type Header = generic::Header<BlockNumber, BlakeTwo256>;

// /// Block type as expected by this runtime.
pub type Block = generic::Block<Header, UncheckedExtrinsic>;

/// A Block signed with a Justification
pub type SignedBlock = generic::SignedBlock<Block>;

/// BlockId type as expected by this runtime.
pub type BlockId = generic::BlockId<Block>;

/// The SignedExtension to the basic transaction logic.
pub type SignedExtra = (
    frame_system::CheckNonZeroSender<Runtime>,
    frame_system::CheckSpecVersion<Runtime>,
    frame_system::CheckTxVersion<Runtime>,
    frame_system::CheckGenesis<Runtime>,
    frame_system::CheckEra<Runtime>,
    frame_system::CheckNonce<Runtime>,
    frame_system::CheckWeight<Runtime>,
    pallet_transaction_payment::ChargeTransactionPayment<Runtime>,
    cumulus_primitives_storage_weight_reclaim::StorageWeightReclaim<Runtime>,
    frame_metadata_hash_extension::CheckMetadataHash<Runtime>,
);

/// Unchecked extrinsic type as expected by this runtime.
pub type UncheckedExtrinsic = fp_self_contained::UncheckedExtrinsic<Address, RuntimeCall, Signature, SignedExtra>;

/// Extrinsic type that has already been checked.
pub type CheckedExtrinsic = generic::CheckedExtrinsic<AccountId, RuntimeCall, SignedExtra>;

/// Executive: handles dispatch to the various modules.
pub type Executive = frame_executive::Executive<
    Runtime,
    Block,
    frame_system::ChainContext<Runtime>,
    Runtime,
    AllPalletsWithSystem,
>;

impl_runtime_apis! {
    impl sp_consensus_aura::AuraApi<Block, AuraId> for Runtime {
        fn slot_duration() -> sp_consensus_aura::SlotDuration {
            sp_consensus_aura::SlotDuration::from_millis(SLOT_DURATION)
        }

        fn authorities() -> Vec<AuraId> {
            pallet_aura::Authorities::<Runtime>::get().into_inner()
        }
    }

    impl cumulus_primitives_aura::AuraUnincludedSegmentApi<Block> for Runtime {
        fn can_build_upon(
            included_hash: <Block as BlockT>::Hash,
            slot: cumulus_primitives_aura::Slot,
        ) -> bool {
            ConsensusHook::can_build_upon(included_hash, slot)
        }
    }

    impl sp_api::Core<Block> for Runtime {
        fn version() -> RuntimeVersion {
            VERSION
        }

        fn execute_block(block: Block) {
            Executive::execute_block(block)
        }

        fn initialize_block(header: &<Block as BlockT>::Header) -> sp_runtime::ExtrinsicInclusionMode {
            Executive::initialize_block(header)
        }
    }

    impl sp_api::Metadata<Block> for Runtime {
        fn metadata() -> OpaqueMetadata {
            OpaqueMetadata::new(Runtime::metadata().into())
        }

        fn metadata_at_version(version: u32) -> Option<OpaqueMetadata> {
			Runtime::metadata_at_version(version)
		}

		fn metadata_versions() -> Vec<u32> {
			Runtime::metadata_versions()
		}
    }

    impl sp_block_builder::BlockBuilder<Block> for Runtime {
        fn apply_extrinsic(extrinsic: <Block as BlockT>::Extrinsic) -> ApplyExtrinsicResult {
            Executive::apply_extrinsic(extrinsic)
        }

        fn finalize_block() -> <Block as BlockT>::Header {
            Executive::finalize_block()
        }

        fn inherent_extrinsics(data: sp_inherents::InherentData) -> Vec<<Block as BlockT>::Extrinsic> {
            data.create_extrinsics()
        }

        fn check_inherents(
            block: Block,
            data: sp_inherents::InherentData,
        ) -> sp_inherents::CheckInherentsResult {
            data.check_extrinsics(&block)
        }
    }

    impl sp_transaction_pool::runtime_api::TaggedTransactionQueue<Block> for Runtime {
        fn validate_transaction(
            source: TransactionSource,
            tx: <Block as BlockT>::Extrinsic,
            block_hash: <Block as BlockT>::Hash,
        ) -> TransactionValidity {
            Executive::validate_transaction(source, tx, block_hash)
        }
    }

    impl sp_offchain::OffchainWorkerApi<Block> for Runtime {
        fn offchain_worker(header: &<Block as BlockT>::Header) {
            Executive::offchain_worker(header)
        }
    }

    impl fp_rpc::EthereumRuntimeRPCApi<Block> for Runtime {
		fn chain_id() -> u64 {
			<Runtime as pallet_evm::Config>::ChainId::get()
		}

		fn account_basic(address: H160) -> EVMAccount {
			let (account, _) = EVM::account_basic(&address);
			account
		}

		fn gas_price() -> U256 {
			let (gas_price, _) = <Runtime as pallet_evm::Config>::FeeCalculator::min_gas_price();
			gas_price
		}

		fn account_code_at(address: H160) -> Vec<u8> {
			pallet_evm::AccountCodes::<Runtime>::get(address)
		}

		fn author() -> H160 {
			<pallet_evm::Pallet<Runtime>>::find_author()
		}

		fn storage_at(address: H160, index: U256) -> H256 {
			let mut tmp = [0u8; 32];
			index.to_big_endian(&mut tmp);
            pallet_evm::AccountStorages::<Runtime>::get(address, H256::from_slice(&tmp[..]))
		}

		fn call(
			from: H160,
			to: H160,
			data: Vec<u8>,
			value: U256,
			gas_limit: U256,
			max_fee_per_gas: Option<U256>,
			max_priority_fee_per_gas: Option<U256>,
			nonce: Option<U256>,
			estimate: bool,
			access_list: Option<Vec<(H160, Vec<H256>)>>,
		) -> Result<pallet_evm::CallInfo, sp_runtime::DispatchError> {
			let config = if estimate {
				let mut config = <Runtime as pallet_evm::Config>::config().clone();
				config.estimate = true;
				Some(config)
			} else {
				None
			};

			let is_transactional = false;
            let validate = true;
			<Runtime as pallet_evm::Config>::Runner::call(
				from,
				to,
				data,
				value,
				gas_limit.unique_saturated_into(),
				max_fee_per_gas,
				max_priority_fee_per_gas,
				nonce,
				access_list.unwrap_or_default(),
				is_transactional,
                validate,
                // TODO we probably want to support external cost recording in non-transactional calls
				None,
				None,
				config.as_ref().unwrap_or_else(|| <Runtime as pallet_evm::Config>::config()),
			).map_err(|err| err.error.into())
		}

		fn create(
			from: H160,
			data: Vec<u8>,
			value: U256,
			gas_limit: U256,
			max_fee_per_gas: Option<U256>,
			max_priority_fee_per_gas: Option<U256>,
			nonce: Option<U256>,
			estimate: bool,
			access_list: Option<Vec<(H160, Vec<H256>)>>,
		) -> Result<pallet_evm::CreateInfo, sp_runtime::DispatchError> {
			let config = if estimate {
				let mut config = <Runtime as pallet_evm::Config>::config().clone();
				config.estimate = true;
				Some(config)
			} else {
				None
			};

			let is_transactional = false;
            let validate = true;
			<Runtime as pallet_evm::Config>::Runner::create(
				from,
				data,
				value,
				gas_limit.unique_saturated_into(),
				max_fee_per_gas,
				max_priority_fee_per_gas,
				nonce,
				access_list.unwrap_or_default(),
				is_transactional,
                validate,
                // TODO we probably want to support external cost recording in non-transactional calls
				None,
				None,
				config.as_ref().unwrap_or_else(|| <Runtime as pallet_evm::Config>::config()),
			).map_err(|err| err.error.into())
		}

		fn current_transaction_statuses() -> Option<Vec<TransactionStatus>> {
			pallet_ethereum::CurrentTransactionStatuses::<Runtime>::get()
		}

		fn current_block() -> Option<pallet_ethereum::Block> {
			pallet_ethereum::CurrentBlock::<Runtime>::get()
		}

		fn current_receipts() -> Option<Vec<pallet_ethereum::Receipt>> {
			pallet_ethereum::CurrentReceipts::<Runtime>::get()
		}

		fn current_all() -> (
			Option<pallet_ethereum::Block>,
			Option<Vec<pallet_ethereum::Receipt>>,
			Option<Vec<TransactionStatus>>
		) {
			(
				pallet_ethereum::CurrentBlock::<Runtime>::get(),
				pallet_ethereum::CurrentReceipts::<Runtime>::get(),
				pallet_ethereum::CurrentTransactionStatuses::<Runtime>::get()
			)
		}

		fn extrinsic_filter(
			xts: Vec<<Block as BlockT>::Extrinsic>,
		) -> Vec<EthereumTransaction> {
			xts.into_iter().filter_map(|xt| match xt.0.function {
				RuntimeCall::Ethereum(transact { transaction }) => Some(transaction),
				_ => None
			}).collect::<Vec<EthereumTransaction>>()
		}

		fn elasticity() -> Option<Permill> {
            Some(pallet_base_fee::Elasticity::<Runtime>::get())
		}

        fn gas_limit_multiplier_support() {}

        fn pending_block(
			xts: Vec<<Block as BlockT>::Extrinsic>,
		) -> (Option<pallet_ethereum::Block>, Option<Vec<TransactionStatus>>) {
			for ext in xts.into_iter() {
				let _ = Executive::apply_extrinsic(ext);
			}

			Ethereum::on_finalize(System::block_number() + 1);

			(
				pallet_ethereum::CurrentBlock::<Runtime>::get(),
				pallet_ethereum::CurrentTransactionStatuses::<Runtime>::get()
			)
		}
	}

    impl fp_rpc::ConvertTransactionRuntimeApi<Block> for Runtime {
		fn convert_transaction(transaction: EthereumTransaction) -> <Block as BlockT>::Extrinsic {
			UncheckedExtrinsic::new_unsigned(
				pallet_ethereum::Call::<Runtime>::transact { transaction }.into(),
			)
		}
	}

    impl sp_session::SessionKeys<Block> for Runtime {
        fn generate_session_keys(seed: Option<Vec<u8>>) -> Vec<u8> {
            SessionKeys::generate(seed)
        }

        fn decode_session_keys(
            encoded: Vec<u8>,
        ) -> Option<Vec<(Vec<u8>, KeyTypeId)>> {
            SessionKeys::decode_into_raw_public_keys(&encoded)
        }
    }

    impl frame_system_rpc_runtime_api::AccountNonceApi<Block, AccountId, Nonce> for Runtime {
        fn account_nonce(account: AccountId) -> Nonce {
            System::account_nonce(account)
        }
    }

    impl pallet_transaction_payment_rpc_runtime_api::TransactionPaymentApi<Block, Balance> for Runtime {
        fn query_info(
            uxt: <Block as BlockT>::Extrinsic,
            len: u32,
        ) -> pallet_transaction_payment_rpc_runtime_api::RuntimeDispatchInfo<Balance> {
            TransactionPayment::query_info(uxt, len)
        }
        fn query_fee_details(
            uxt: <Block as BlockT>::Extrinsic,
            len: u32,
        ) -> pallet_transaction_payment::FeeDetails<Balance> {
            TransactionPayment::query_fee_details(uxt, len)
        }
        fn query_weight_to_fee(weight: Weight) -> Balance {
			TransactionPayment::weight_to_fee(weight)
		}
		fn query_length_to_fee(length: u32) -> Balance {
			TransactionPayment::length_to_fee(length)
		}
    }

    impl pallet_transaction_payment_rpc_runtime_api::TransactionPaymentCallApi<Block, Balance, RuntimeCall>
		for Runtime
	{
		fn query_call_info(
			call: RuntimeCall,
			len: u32,
		) -> pallet_transaction_payment::RuntimeDispatchInfo<Balance> {
			TransactionPayment::query_call_info(call, len)
		}
		fn query_call_fee_details(
			call: RuntimeCall,
			len: u32,
		) -> pallet_transaction_payment::FeeDetails<Balance> {
			TransactionPayment::query_call_fee_details(call, len)
		}
        fn query_weight_to_fee(weight: Weight) -> Balance {
			TransactionPayment::weight_to_fee(weight)
		}
		fn query_length_to_fee(length: u32) -> Balance {
			TransactionPayment::length_to_fee(length)
		}
	}

    impl cumulus_primitives_core::CollectCollationInfo<Block> for Runtime {
        fn collect_collation_info(header: &<Block as BlockT>::Header) -> cumulus_primitives_core::CollationInfo {
            ParachainSystem::collect_collation_info(header)
        }
    }

    #[cfg(feature = "try-runtime")]
    impl frame_try_runtime::TryRuntime<Block> for Runtime {
        fn on_runtime_upgrade(checks: frame_try_runtime::UpgradeCheckSelect) -> (Weight, Weight) {
			let weight = Executive::try_runtime_upgrade(checks).unwrap();
            (weight, RuntimeBlockWeights::get().max_block)
        }

        fn execute_block(
			block: Block,
			state_root_check: bool,
			signature_check: bool,
			select: frame_try_runtime::TryStateSelect,
		) -> Weight {
			// NOTE: intentional unwrap: we don't want to propagate the error backwards, and want to
			// have a backtrace here.
			Executive::try_execute_block(block, state_root_check, signature_check, select).unwrap()
		}
    }

    impl sp_genesis_builder::GenesisBuilder<Block> for Runtime {
        fn build_state(config: Vec<u8>) -> sp_genesis_builder::Result {
            build_state::<RuntimeGenesisConfig>(config)
        }

        fn get_preset(id: &Option<sp_genesis_builder::PresetId>) -> Option<Vec<u8>> {
            get_preset::<RuntimeGenesisConfig>(id, |_| None)
        }

        fn preset_names() -> Vec<sp_genesis_builder::PresetId> {
            vec![]
        }
    }

    #[cfg(feature = "runtime-benchmarks")]
    impl frame_benchmarking::Benchmark<Block> for Runtime {
        fn benchmark_metadata(extra: bool) -> (
            Vec<frame_benchmarking::BenchmarkList>,
            Vec<frame_support::traits::StorageInfo>,
        ) {
            use frame_benchmarking::{Benchmarking, BenchmarkList};
            use frame_support::traits::StorageInfoTrait;
            use frame_system_benchmarking::Pallet as SystemBench;

            let mut list = Vec::<BenchmarkList>::new();
            list_benchmarks!(list, extra);

            let storage_info = AllPalletsWithSystem::storage_info();
            return (list, storage_info)
        }

        fn dispatch_benchmark(
            config: frame_benchmarking::BenchmarkConfig
        ) -> Result<Vec<frame_benchmarking::BenchmarkBatch>, sp_runtime::RuntimeString> {
            use frame_benchmarking::{Benchmarking, BenchmarkBatch};

            use frame_system_benchmarking::Pallet as SystemBench;
            impl frame_system_benchmarking::Config for Runtime {}

            use frame_support::traits::{TrackedStorageKey, WhitelistedStorageKeys};
			let whitelist = AllPalletsWithSystem::whitelisted_storage_keys();

            let mut batches = Vec::<BenchmarkBatch>::new();
            let params = (&config, &whitelist);
            add_benchmarks!(params, batches);

            if batches.is_empty() { return Err("Benchmark not found for this pallet.".into()) }
            Ok(batches)
        }
    }
}

cumulus_pallet_parachain_system::register_validate_block! {
    Runtime = Runtime,
    BlockExecutor = cumulus_pallet_aura_ext::BlockExecutor::<Runtime, Executive>,
}<|MERGE_RESOLUTION|>--- conflicted
+++ resolved
@@ -141,11 +141,7 @@
     spec_name: create_runtime_str!("origintrail-parachain"),
     impl_name: create_runtime_str!("neuroweb"),
     authoring_version: 1,
-<<<<<<< HEAD
     spec_version: 135,
-=======
-    spec_version: 134,
->>>>>>> 1a97b954
     impl_version: 0,
     apis: RUNTIME_API_VERSIONS,
     transaction_version: 1,
@@ -154,11 +150,8 @@
 
 /// Maximum number of blocks simultaneously accepted by the Runtime, not yet included into the
 /// relay chain.
-<<<<<<< HEAD
 pub const UNINCLUDED_SEGMENT_CAPACITY: u32 = 3;
-=======
-pub const UNINCLUDED_SEGMENT_CAPACITY: u32 = 1;
->>>>>>> 1a97b954
+
 /// How many parachain blocks are processed by the relay chain per parent. Limits the number of
 /// blocks authored per slot.
 pub const BLOCK_PROCESSING_VELOCITY: u32 = 1;
@@ -573,11 +566,7 @@
     type MaxAuthorities = ConstU32<100_000>;
     // Should be only enabled (`true`) when async backing is enabled
     // otherwise set to `false`
-<<<<<<< HEAD
     type AllowMultipleBlocksPerSlot = ConstBool<true>;
-=======
-    type AllowMultipleBlocksPerSlot = ConstBool<false>;
->>>>>>> 1a97b954
     type SlotDuration = ConstU64<SLOT_DURATION>;
 }
 
