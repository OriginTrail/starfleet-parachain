--- conflicted
+++ resolved
@@ -141,11 +141,7 @@
     spec_name: create_runtime_str!("origintrail-parachain"),
     impl_name: create_runtime_str!("neuroweb"),
     authoring_version: 1,
-<<<<<<< HEAD
     spec_version: 136,
-=======
-    spec_version: 134,
->>>>>>> f4537ff8
     impl_version: 0,
     apis: RUNTIME_API_VERSIONS,
     transaction_version: 1,
@@ -1769,11 +1765,7 @@
         fn get_preset(id: &Option<sp_genesis_builder::PresetId>) -> Option<Vec<u8>> {
             get_preset::<RuntimeGenesisConfig>(id, |_| None)
         }
-<<<<<<< HEAD
-      
-=======
-
->>>>>>> f4537ff8
+
         fn preset_names() -> Vec<sp_genesis_builder::PresetId> {
             vec![]
         }
