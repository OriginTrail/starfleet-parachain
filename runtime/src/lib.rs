--- conflicted
+++ resolved
@@ -250,11 +250,7 @@
     spec_name: create_runtime_str!("origintrail-parachain"),
     impl_name: create_runtime_str!("origintrail-parachain"),
     authoring_version: 1,
-<<<<<<< HEAD
     spec_version: 121,
-=======
-    spec_version: 122,
->>>>>>> 00589950
     impl_version: 0,
     apis: RUNTIME_API_VERSIONS,
     transaction_version: 1,
@@ -1079,11 +1075,7 @@
 
         // XCM helpers.
         XcmpQueue: cumulus_pallet_xcmp_queue::{Pallet, Call, Storage, Event<T>} = 30,
-<<<<<<< HEAD
         PolkadotXcm: pallet_xcm::{Pallet, Call, Event<T>, Origin, Storage, Config} = 31,
-=======
-        PolkadotXcm: pallet_xcm::{Pallet, Call, Storage, Event<T>, Origin, Config} = 31,
->>>>>>> 00589950
         CumulusXcm: cumulus_pallet_xcm::{Pallet, Event<T>, Origin} = 32,
         DmpQueue: cumulus_pallet_dmp_queue::{Pallet, Call, Storage, Event<T>} = 33,
 
