--- conflicted
+++ resolved
@@ -141,11 +141,7 @@
     spec_name: create_runtime_str!("origintrail-parachain"),
     impl_name: create_runtime_str!("neuroweb"),
     authoring_version: 1,
-<<<<<<< HEAD
     spec_version: 136,
-=======
-    spec_version: 135,
->>>>>>> d4084695
     impl_version: 0,
     apis: RUNTIME_API_VERSIONS,
     transaction_version: 1,
@@ -789,7 +785,7 @@
 }
 
 parameter_types! {
-    pub const ChainId: u64 = 2043;
+    pub const ChainId: u64 = 20430;
     pub BlockGasLimit: U256 = U256::from(NORMAL_DISPATCH_RATIO * MAXIMUM_BLOCK_WEIGHT.ref_time() / WEIGHT_PER_GAS);
     pub PrecompilesValue: FrontierPrecompiles<Runtime> = FrontierPrecompiles::<_>::new();
     pub WeightPerGas: Weight = Weight::from_parts(WEIGHT_PER_GAS, 0);
@@ -1764,21 +1760,12 @@
     impl sp_genesis_builder::GenesisBuilder<Block> for Runtime {
         fn build_state(config: Vec<u8>) -> sp_genesis_builder::Result {
             build_state::<RuntimeGenesisConfig>(config)
-<<<<<<< HEAD
         }
 
         fn get_preset(id: &Option<sp_genesis_builder::PresetId>) -> Option<Vec<u8>> {
             get_preset::<RuntimeGenesisConfig>(id, |_| None)
         }
-
-=======
-        }
-
-        fn get_preset(id: &Option<sp_genesis_builder::PresetId>) -> Option<Vec<u8>> {
-            get_preset::<RuntimeGenesisConfig>(id, |_| None)
-        }
-
->>>>>>> d4084695
+      
         fn preset_names() -> Vec<sp_genesis_builder::PresetId> {
             vec![]
         }
