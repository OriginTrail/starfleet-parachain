#![cfg_attr(not(feature = "std"), no_std)]
// `construct_runtime!` does a lot of recursion and requires us to increase the limit to 256.
#![recursion_limit = "256"]

// Make the WASM binary available.
#[cfg(feature = "std")]
include!(concat!(env!("OUT_DIR"), "/wasm_binary.rs"));

mod weights;
pub mod xcm_config;

use cumulus_pallet_parachain_system::RelayNumberMonotonicallyIncreases;
use smallvec::smallvec;
use sp_api::impl_runtime_apis;
use sp_core::{crypto::KeyTypeId, OpaqueMetadata, H160, H256, U256};
use sp_runtime::{
    create_runtime_str, generic, impl_opaque_keys, DispatchResult,
    traits::{
        AccountIdConversion, IdentityLookup, BlakeTwo256, Block as BlockT,
        ConvertInto, DispatchInfoOf, Dispatchable, IdentifyAccount, 
        PostDispatchInfoOf, UniqueSaturatedInto, Verify, One
    },
    transaction_validity::{
        TransactionSource, TransactionValidity, TransactionValidityError
    },
    ApplyExtrinsicResult, MultiSignature, RuntimeDebug,
};

use sp_std::prelude::*;
#[cfg(feature = "std")]
use sp_version::NativeVersion;
use sp_version::RuntimeVersion;

use codec::{Encode, Decode, MaxEncodedLen};
use frame_support::{
    construct_runtime, parameter_types, transactional,
    genesis_builder_helper::{build_state, get_preset},
    traits::{
        tokens::{PayFromAccount, UnityAssetBalanceConversion},
        fungible::{Balanced, Credit, HoldConsideration, Inspect},
        AsEnsureOriginWithArg, Currency as PalletCurrency, EqualPrivilegeOnly, EitherOfDiverse, 
        Everything, FindAuthor, ReservableCurrency, Imbalance, InstanceFilter, OnUnbalanced, ConstBool,
        ConstU128, ConstU32, ConstU64, ConstU8, WithdrawReasons, OnFinalize, LinearStoragePrice,
        ExistenceRequirement, TransformOrigin
    },
    dispatch::DispatchClass,
    weights::{
        constants::WEIGHT_REF_TIME_PER_SECOND,
        ConstantMultiplier, Weight, WeightToFeeCoefficient, WeightToFeeCoefficients,
        WeightToFeePolynomial,
    },
    ConsensusEngineId, PalletId,
};
use frame_system::{
    limits::{BlockLength, BlockWeights},
    EnsureRoot, EnsureSigned,
};
pub use sp_consensus_aura::sr25519::AuthorityId as AuraId;
pub use sp_runtime::{MultiAddress, Perbill, Permill};
use pallet_transaction_payment::{ConstFeeMultiplier, Multiplier};
use weights::{BlockExecutionWeight, ExtrinsicBaseWeight, RocksDbWeight};
use xcm_config::{XcmOriginToTransactDispatchOrigin};

#[cfg(any(feature = "std", test))]
pub use sp_runtime::BuildStorage;

// Polkadot Imports
use polkadot_runtime_common::BlockHashCount;
use cumulus_primitives_core::{AggregateMessageOrigin, ParaId};
use parachains_common::message_queue::{NarrowOriginToSibling, ParaIdToSibling};
use polkadot_runtime_common::xcm_sender::NoPriceForMessageDelivery;

// XCM Imports
use xcm::latest::prelude::BodyId;

// Frontier
use pallet_evm::{
	EnsureAddressRoot, EnsureAddressNever, Account as EVMAccount, EVMFungibleAdapter,
    FeeCalculator, OnChargeEVMTransaction as OnChargeEVMTransactionT, Runner
};
use pallet_ethereum::{Call::transact, PostLogContent, EthereumBlockHashMapping, Transaction as EthereumTransaction};
use fp_rpc::TransactionStatus;
use pallet_evm_accounts::{EvmAddressMapping, MergeAccount};
use pallet_evm_precompile_assets_erc20::AddressToAssetId;
use pallet_identity::legacy::IdentityInfo;

mod precompiles;
use precompiles::{FrontierPrecompiles, ASSET_PRECOMPILE_ADDRESS_PREFIX};

/// Handles converting a weight scalar to a fee value, based on the scale and granularity of the
/// node's balance type.
///
/// This should typically create a mapping between the following ranges:
///   - `[0, MAXIMUM_BLOCK_WEIGHT]`
///   - `[Balance::min, Balance::max]`
///
/// Yet, it can be used for any other sort of change to weight-fee. Some examples being:
///   - Setting it to `0` will essentially disable the weight fee.
///   - Setting it to `1` will cause the literal `#[weight = x]` values to be charged.
pub struct WeightToFee;
impl WeightToFeePolynomial for WeightToFee {
    type Balance = Balance;
    fn polynomial() -> WeightToFeeCoefficients<Self::Balance> {
        // in Rococo, extrinsic base weight (smallest non-zero weight) is mapped to 1 MILLIOTP:
        // we map to 1/10 of that, or 1/10 MILLIOTP
        let p = MILLIOTP / 10;
        let q = 100 * Balance::from(ExtrinsicBaseWeight::get().ref_time());
        smallvec![WeightToFeeCoefficient {
            degree: 1,
            negative: false,
            coeff_frac: Perbill::from_rational(p % q, q),
            coeff_integer: p / q,
        }]
    }
}

/// Opaque types. These are used by the CLI to instantiate machinery that don't need to know
/// the specifics of the runtime. They can then be made to be agnostic over specific formats
/// of data like extrinsics, allowing for them to continue syncing the network through upgrades
/// to even the core data structures.
pub mod opaque {
    use super::*;
    use sp_runtime::{generic, traits::BlakeTwo256};

    pub use sp_runtime::OpaqueExtrinsic as UncheckedExtrinsic;
    /// Opaque block header type.
    pub type Header = generic::Header<BlockNumber, BlakeTwo256>;
    /// Opaque block type.
    pub type Block = generic::Block<Header, UncheckedExtrinsic>;
    /// Opaque block identifier type.
    pub type BlockId = generic::BlockId<Block>;
}

impl_opaque_keys! {
    pub struct SessionKeys {
        pub aura: Aura,
    }
}

#[sp_version::runtime_version]
pub const VERSION: RuntimeVersion = RuntimeVersion {
    spec_name: create_runtime_str!("origintrail-parachain"),
    impl_name: create_runtime_str!("neuroweb"),
    authoring_version: 1,
<<<<<<< HEAD
    spec_version: 137,
=======
    spec_version: 136,
>>>>>>> c6022468
    impl_version: 0,
    apis: RUNTIME_API_VERSIONS,
    transaction_version: 1,
    state_version: 1,
};

/// Maximum number of blocks simultaneously accepted by the Runtime, not yet included into the
/// relay chain.
pub const UNINCLUDED_SEGMENT_CAPACITY: u32 = 3;

/// How many parachain blocks are processed by the relay chain per parent. Limits the number of
/// blocks authored per slot.
pub const BLOCK_PROCESSING_VELOCITY: u32 = 1;
/// Relay chain slot duration, in milliseconds.
pub const RELAY_CHAIN_SLOT_DURATION_MILLIS: u32 = 6000;

/// This determines the average expected block time that we are targeting.
/// Blocks will be produced at a minimum duration defined by `SLOT_DURATION`.
/// `SLOT_DURATION` is picked up by `pallet_timestamp` which is in turn picked
/// up by `pallet_aura` to implement `fn slot_duration()`.
///
/// Change this to adjust the block time.
pub const MILLISECS_PER_BLOCK: u64 = 6000;

// NOTE: Currently it is not possible to change the slot duration after the chain has started.
//       Attempting to do so will brick block production.
pub const SLOT_DURATION: u64 = MILLISECS_PER_BLOCK;

// Time is measured by number of blocks.
pub const MINUTES: BlockNumber = 60_000 / (MILLISECS_PER_BLOCK as BlockNumber);
pub const HOURS: BlockNumber = MINUTES * 60;
pub const DAYS: BlockNumber = HOURS * 24;

// OTP = the base number of indivisible units for balances
pub const OTP: Balance = 1_000_000_000_000;
pub const MILLIOTP: Balance = 1_000_000_000;
pub const MICROOTP: Balance = 1_000_000;

/// The existential deposit. Set to 1/10 of the Connected Relay Chain.
pub const EXISTENTIAL_DEPOSIT: Balance = OTP;

/// We assume that ~5% of the block weight is consumed by `on_initialize` handlers. This is
/// used to limit the maximal weight of a single extrinsic.
const AVERAGE_ON_INITIALIZE_RATIO: Perbill = Perbill::from_percent(5);

/// We allow `Normal` extrinsics to fill up the block up to 75%, the rest can be used by
/// `Operational` extrinsics.
const NORMAL_DISPATCH_RATIO: Perbill = Perbill::from_percent(75);

/// We allow for 2 seconds of compute with a 6 second average block.
const MAXIMUM_BLOCK_WEIGHT: Weight = Weight::from_parts(
	WEIGHT_REF_TIME_PER_SECOND.saturating_mul(2),
	cumulus_primitives_core::relay_chain::MAX_POV_SIZE as u64,
);

pub const fn deposit(items: u32, bytes: u32) -> Balance {
    items as Balance * 15 * MILLIOTP + (bytes as Balance) * 6 * MILLIOTP
}

/// The version information used to identify this runtime when compiled natively.
#[cfg(feature = "std")]
pub fn native_version() -> NativeVersion {
    NativeVersion {
        runtime_version: VERSION,
        can_author_with: Default::default(),
    }
}

parameter_types! {
    pub const Version: RuntimeVersion = VERSION;

    // This part is copied from Substrate's `bin/node/runtime/src/lib.rs`.
    //  The `RuntimeBlockLength` and `RuntimeBlockWeights` exist here because the
    // `DeletionWeightLimit` and `DeletionQueueDepth` depend on those to parameterize
    // the lazy contract deletion.
    pub RuntimeBlockLength: BlockLength =
        BlockLength::max_with_normal_ratio(5 * 1024 * 1024, NORMAL_DISPATCH_RATIO);
    pub RuntimeBlockWeights: BlockWeights = BlockWeights::builder()
        .base_block(BlockExecutionWeight::get())
        .for_class(DispatchClass::all(), |weights| {
            weights.base_extrinsic = ExtrinsicBaseWeight::get();
        })
        .for_class(DispatchClass::Normal, |weights| {
            weights.max_total = Some(NORMAL_DISPATCH_RATIO * MAXIMUM_BLOCK_WEIGHT);
        })
        .for_class(DispatchClass::Operational, |weights| {
            weights.max_total = Some(MAXIMUM_BLOCK_WEIGHT);
            // Operational transactions have some extra reserved space, so that they
            // are included even if block reached `MAXIMUM_BLOCK_WEIGHT`.
            weights.reserved = Some(
                MAXIMUM_BLOCK_WEIGHT - NORMAL_DISPATCH_RATIO * MAXIMUM_BLOCK_WEIGHT
            );
        })
        .avg_block_initialization(AVERAGE_ON_INITIALIZE_RATIO)
        .build_or_panic();
    pub const SS58Prefix: u16 = 101;
}

// Pallet accounts of runtime
parameter_types! {
    pub const TreasuryPalletId: PalletId = PalletId(*b"otp/trea");
    pub const DkgIncentivesPalletId: PalletId = PalletId(*b"otp/dkgi");
    pub const FutureAuctionsPalletId: PalletId = PalletId(*b"otp/fauc");
    pub const CollatorsIncentivesPalletId: PalletId = PalletId(*b"otp/coli");
    pub const PotId: PalletId = PalletId(*b"PotStake");
}

// Configure FRAME pallets to include in runtime.

impl frame_system::Config for Runtime {
    /// The identifier used to distinguish between accounts.
    type AccountId = AccountId;
    /// The aggregated dispatch type that is available for extrinsics.
    type RuntimeCall = RuntimeCall;
    /// The lookup mechanism to get account ID from whatever is passed in dispatchers.
    type Lookup = IdentityLookup<AccountId>;
    /// The nonce type for storing how many extrinsics an account has signed.
    type Nonce = Nonce;
    /// The type for blocks.
    type Block = Block;
    /// The type for hashing blocks and tries.
    type Hash = Hash;
    /// The hashing algorithm used.
    type Hashing = BlakeTwo256;
    /// The ubiquitous event type.
    type RuntimeEvent = RuntimeEvent;
    /// The ubiquitous origin type.
    type RuntimeOrigin = RuntimeOrigin;
    /// The aggregated RuntimeTask type.
    type RuntimeTask = RuntimeTask;
    /// Maximum number of block number to block hash mappings to keep (oldest pruned first).
    type BlockHashCount = BlockHashCount;
    /// Runtime version.
    type Version = Version;
    /// Converts a module to an index of this module in the runtime.
    type PalletInfo = PalletInfo;
    /// The data to be stored in an account.
    type AccountData = pallet_balances::AccountData<Balance>;
    /// What to do if a new account is created.
    type OnNewAccount = ();
    /// What to do if an account is fully reaped from the system.
    type OnKilledAccount = ();
    /// The weight of database operations that the runtime can invoke.
    type DbWeight = RocksDbWeight;
    /// The basic call filter to use in dispatchable.
    type BaseCallFilter = Everything;
    /// Weight information for the extrinsics of this pallet.
    type SystemWeightInfo = ();
    /// Block & extrinsics weights: base values and limits.
    type BlockWeights = RuntimeBlockWeights;
    /// The maximum length of a block (in bytes).
    type BlockLength = RuntimeBlockLength;
    /// This is used as an identifier of the chain.
    type SS58Prefix = SS58Prefix;
    /// The action to take on a Runtime Upgrade
    type OnSetCode = cumulus_pallet_parachain_system::ParachainSetCode<Self>;
    type MaxConsumers = frame_support::traits::ConstU32<16>;
    type SingleBlockMigrations = ();
    type MultiBlockMigrator = ();
    type PreInherents = ();
    type PostInherents = ();
    type PostTransactions = ();
}

impl pallet_timestamp::Config for Runtime {
    /// A timestamp: milliseconds since the unix epoch.
    type Moment = u64;
    type OnTimestampSet = Aura;
    #[cfg(feature = "experimental")]
    type MinimumPeriod = ConstU64<0>;
    #[cfg(not(feature = "experimental"))]
    type MinimumPeriod = ConstU64<{ SLOT_DURATION / 2 }>;
    type WeightInfo = pallet_timestamp::weights::SubstrateWeight<Runtime>;
}

impl pallet_authorship::Config for Runtime {
    type FindAuthor = pallet_session::FindAccountFromAuthorIndex<Self, Aura>;
    type EventHandler = (CollatorSelection,);
}

parameter_types! {
    pub const ExistentialDeposit: Balance = EXISTENTIAL_DEPOSIT;
}

impl pallet_balances::Config for Runtime {
    type MaxLocks = ConstU32<50>;   
    /// The type for recording an account's balance.
    type Balance = Balance;
    /// The ubiquitous event type.
    type RuntimeEvent = RuntimeEvent;
    type DustRemoval = ();
    type ExistentialDeposit = ExistentialDeposit;
    type AccountStore = System;
    type WeightInfo = pallet_balances::weights::SubstrateWeight<Runtime>;
    type MaxReserves = ConstU32<50>;
    type ReserveIdentifier = [u8; 8];
    type RuntimeHoldReason = RuntimeHoldReason;
    type RuntimeFreezeReason = RuntimeFreezeReason;
	type FreezeIdentifier = ();
	type MaxFreezes = ConstU32<1>;
}

pub struct ToStakingPot;
impl OnUnbalanced<Credit<AccountId, Balances>> for ToStakingPot
{
    fn on_nonzero_unbalanced(amount: Credit<AccountId, Balances>) {
        let staking_pot = PotId::get().into_account_truncating();
        let _ = Balances::resolve(&staking_pot, amount);
    }
}

pub struct FutureAuctionsPot;
impl OnUnbalanced<Credit<AccountId, Balances>> for FutureAuctionsPot
{
    fn on_nonzero_unbalanced(amount: Credit<AccountId, Balances>) {
        let future_auctions_pot = FutureAuctionsPalletId::get().into_account_truncating();
        let _ = Balances::resolve(&future_auctions_pot, amount);   
    }  
}

pub struct DkgIncentivesPot;
impl OnUnbalanced<Credit<AccountId, Balances>> for DkgIncentivesPot
{
    fn on_nonzero_unbalanced(amount: Credit<AccountId, Balances>) {
        let dkg_incentives_pot = DkgIncentivesPalletId::get().into_account_truncating();
        let _ = Balances::resolve(&dkg_incentives_pot, amount);
    }
}

pub struct TreasuryPot;
impl OnUnbalanced<Credit<AccountId, Balances>> for TreasuryPot
{
    fn on_nonzero_unbalanced(amount: Credit<AccountId, Balances>) {
        let treasury_port = TreasuryPalletId::get().into_account_truncating();
        let _ = Balances::resolve(&treasury_port, amount);
    }
}


pub struct DealWithFees;
impl OnUnbalanced<Credit<AccountId, Balances>> for DealWithFees
{
    // this is called for substrate-based transactions
    fn on_unbalanceds<B>(mut fees_then_tips: impl Iterator<Item = Credit<AccountId, Balances>>) {
        if let Some(mut fees) = fees_then_tips.next() {
            if let Some(tips) = fees_then_tips.next() {
                tips.merge_into(&mut fees);
            }
            // for fees and tips:
            // - 30% to DKG Incentives pool
            // - 30% to Collators Incentives pool (currently staking_pot)
            // - 30% to Future Auctions pool
            // - 10% to Treasury
            let split = fees.ration(60, 40);
            let (dkg_incentives_fees, collators_incentives_fees) = split.0.ration(50, 50);
            let (future_auctions_fees, treasury_fees) = split.1.ration(75, 25);

            <TreasuryPot as OnUnbalanced<_>>::on_unbalanced(treasury_fees);
            <ToStakingPot as OnUnbalanced<_>>::on_unbalanced(collators_incentives_fees);
            <FutureAuctionsPot as OnUnbalanced<_>>::on_unbalanced(future_auctions_fees);
            <DkgIncentivesPot as OnUnbalanced<_>>::on_unbalanced(dkg_incentives_fees);
        }
    }

    // this is called from pallet_evm for Ethereum-based transactions
    // (technically, it calls on_unbalanced, which calls this when non-zero)
    fn on_nonzero_unbalanced(amount: Credit<AccountId, Balances>) {
        let split = amount.ration(60, 40);
        let (dkg_incentives_fees, collators_incentives_fees) = split.0.ration(50, 50);
        let (future_auctions_fees, treasury_fees) = split.1.ration(75, 25);


        <TreasuryPot as OnUnbalanced<_>>::on_unbalanced(treasury_fees);
        <ToStakingPot as OnUnbalanced<_>>::on_unbalanced(collators_incentives_fees);
        <FutureAuctionsPot as OnUnbalanced<_>>::on_unbalanced(future_auctions_fees);
        <DkgIncentivesPot as OnUnbalanced<_>>::on_unbalanced(dkg_incentives_fees);
    }
}

parameter_types! {
    /// Relay Chain `TransactionByteFee` / 10
    pub const TransactionByteFee: Balance = 10 * MICROOTP;
    pub FeeMultiplier: Multiplier = Multiplier::one();
}

impl pallet_transaction_payment::Config for Runtime {
    type RuntimeEvent = RuntimeEvent;
    type OnChargeTransaction = pallet_transaction_payment::FungibleAdapter<Balances, DealWithFees>;
    type LengthToFee = ConstantMultiplier<Balance, TransactionByteFee>;
    type WeightToFee = WeightToFee;
    type FeeMultiplierUpdate = ConstFeeMultiplier<FeeMultiplier>;
    type OperationalFeeMultiplier = ConstU8<5>;
}

parameter_types! {
    pub const ReservedXcmpWeight: Weight = MAXIMUM_BLOCK_WEIGHT.saturating_div(4);
    pub const ReservedDmpWeight: Weight = MAXIMUM_BLOCK_WEIGHT.saturating_div(4);
    pub const RelayOrigin: AggregateMessageOrigin = AggregateMessageOrigin::Parent;
}

impl cumulus_pallet_parachain_system::Config for Runtime {
    type RuntimeEvent = RuntimeEvent;
    type OnSystemEvent = ();
    type SelfParaId = parachain_info::Pallet<Runtime>;
    type DmpQueue = frame_support::traits::EnqueueWithOrigin<MessageQueue, RelayOrigin>;
    type ReservedDmpWeight = ReservedDmpWeight;
    type OutboundXcmpMessageSource = XcmpQueue;
    type XcmpMessageHandler = XcmpQueue;
    type ReservedXcmpWeight = ReservedXcmpWeight;
    type CheckAssociatedRelayNumber = RelayNumberMonotonicallyIncreases;
    type ConsensusHook = ConsensusHook;
    type WeightInfo = cumulus_pallet_parachain_system::weights::SubstrateWeight<Runtime>;
}
type ConsensusHook = cumulus_pallet_aura_ext::FixedVelocityConsensusHook<
    Runtime,
    RELAY_CHAIN_SLOT_DURATION_MILLIS,
    BLOCK_PROCESSING_VELOCITY,
    UNINCLUDED_SEGMENT_CAPACITY,
>;


impl parachain_info::Config for Runtime {}

impl cumulus_pallet_aura_ext::Config for Runtime {}

impl cumulus_pallet_xcmp_queue::Config for Runtime {
    type RuntimeEvent = RuntimeEvent;
    type ChannelInfo = ParachainSystem;
    type VersionWrapper = ();
    type XcmpQueue = TransformOrigin<MessageQueue, AggregateMessageOrigin, ParaId, ParaIdToSibling>;
    type MaxInboundSuspended = ConstU32<1_000>;
    type ControllerOrigin = EnsureRoot<AccountId>;
    type ControllerOriginConverter = XcmOriginToTransactDispatchOrigin;
    type WeightInfo = cumulus_pallet_xcmp_queue::weights::SubstrateWeight<Runtime>;
    type PriceForSiblingDelivery = NoPriceForMessageDelivery<ParaId>;
}

impl cumulus_pallet_dmp_queue::Config for Runtime {
    type RuntimeEvent = RuntimeEvent;
    type DmpSink = frame_support::traits::EnqueueWithOrigin<MessageQueue, RelayOrigin>;
    type WeightInfo = cumulus_pallet_dmp_queue::weights::SubstrateWeight<Runtime>;
}

parameter_types! {
    	/// The amount of weight (if any) which should be provided to the message queue for
	/// servicing enqueued items.
	///
	/// This may be legitimately `None` in the case that you will call
	/// `ServiceQueues::service_queues` manually.
	pub MessageQueueServiceWeight: Weight =
    Perbill::from_percent(25) * RuntimeBlockWeights::get().max_block;
    /// The maximum number of stale pages (i.e. of overweight messages) allowed before culling
    /// can happen. Once there are more stale pages than this, then historical pages may be
    /// dropped, even if they contain unprocessed overweight messages.
    pub const MessageQueueMaxStale: u32 = 8;
    /// The size of the page; this implies the maximum message size which can be sent.
    ///
    /// A good value depends on the expected message sizes, their weights, the weight that is
    /// available for processing them and the maximal needed message size. The maximal message
    /// size is slightly lower than this as defined by [`MaxMessageLenOf`].
    pub const MessageQueueHeapSize: u32 = 128 * 1048;
}

impl pallet_message_queue::Config for Runtime {
    type RuntimeEvent = RuntimeEvent;
    type WeightInfo = pallet_message_queue::weights::SubstrateWeight<Runtime>;
    #[cfg(feature = "runtime-benchmarks")]
    type MessageProcessor = pallet_message_queue::mock_helpers::NoopMessageProcessor<
        cumulus_primitives_core::AggregateMessageOrigin,
    >;
    #[cfg(not(feature = "runtime-benchmarks"))]
    type MessageProcessor = xcm_builder::ProcessXcmMessage<
        AggregateMessageOrigin,
        xcm_executor::XcmExecutor<xcm_config::XcmConfig>,
        RuntimeCall,
    >;
    type Size = u32;
    type QueueChangeHandler = NarrowOriginToSibling<XcmpQueue>;
    type QueuePausedQuery = NarrowOriginToSibling<XcmpQueue>;
    type HeapSize = MessageQueueHeapSize;
    type MaxStale = MessageQueueMaxStale;
    type ServiceWeight = MessageQueueServiceWeight;
    type IdleMaxServiceWeight = MessageQueueServiceWeight;
}

parameter_types! {
    pub const DepositBase: Balance = deposit(1, 88);
    pub const DepositFactor: Balance = deposit(0, 32);
}

impl pallet_multisig::Config for Runtime {
    type RuntimeEvent = RuntimeEvent;
    type RuntimeCall = RuntimeCall;
    type Currency = Balances;
    type DepositBase = DepositBase;
    type DepositFactor = DepositFactor;
    type MaxSignatories = ConstU32<100>;
    type WeightInfo = pallet_multisig::weights::SubstrateWeight<Runtime>;
}

parameter_types! {
    pub const Period: u32 = 6 * HOURS;
    pub const Offset: u32 = 0;
}

impl pallet_session::Config for Runtime {
    type RuntimeEvent = RuntimeEvent;
    type ValidatorId = <Self as frame_system::Config>::AccountId;
    // we don't have stash and controller, thus we don't need the convert as well.
    type ValidatorIdOf = pallet_collator_selection::IdentityCollator;
    type ShouldEndSession = pallet_session::PeriodicSessions<Period, Offset>;
    type NextSessionRotation = pallet_session::PeriodicSessions<Period, Offset>;
    type SessionManager = CollatorSelection;
    // Essentially just Aura, but lets be pedantic.
    type SessionHandler = <SessionKeys as sp_runtime::traits::OpaqueKeys>::KeyTypeIdProviders;
    type Keys = SessionKeys;
    type WeightInfo = ();
}

impl pallet_aura::Config for Runtime {
    type AuthorityId = AuraId;
    type DisabledValidators = ();
    type MaxAuthorities = ConstU32<100_000>;
    // Should be only enabled (`true`) when async backing is enabled
    // otherwise set to `false`
    type AllowMultipleBlocksPerSlot = ConstBool<true>;
    type SlotDuration = ConstU64<SLOT_DURATION>;
}

parameter_types! {
    pub const MaxCandidates: u32 = 1000;
    pub const MinEligibleCollators: u32 = 3;
    pub const SessionLength: BlockNumber = 6 * HOURS;
    pub const MaxInvulnerables: u32 = 100;
    pub const ExecutiveBody: BodyId = BodyId::Executive;
}

// We allow root only to execute privileged collator selection operations.
pub type CollatorSelectionUpdateOrigin = EnsureRoot<AccountId>;

impl pallet_collator_selection::Config for Runtime {
    type RuntimeEvent = RuntimeEvent;
    type Currency = Balances;
    type UpdateOrigin = CollatorSelectionUpdateOrigin;
    type PotId = PotId;
    type MaxCandidates = MaxCandidates;
    type MinEligibleCollators = MinEligibleCollators;
    type MaxInvulnerables = MaxInvulnerables;
    // should be a multiple of session or things will get inconsistent
    type KickThreshold = Period;
    type ValidatorId = <Self as frame_system::Config>::AccountId;
    type ValidatorIdOf = pallet_collator_selection::IdentityCollator;
    type ValidatorRegistration = Session;
    type WeightInfo = ();
}

// Define the types required by the Scheduler pallet.
parameter_types! {
    pub MaximumSchedulerWeight: Weight = Perbill::from_percent(80) * MAXIMUM_BLOCK_WEIGHT;
    pub const MaxScheduledPerBlock: u32 = 50;
}

// Configure the runtime's implementation of the Scheduler pallet.
impl pallet_scheduler::Config for Runtime {
    type RuntimeEvent = RuntimeEvent;
    type RuntimeOrigin = RuntimeOrigin;
    type PalletsOrigin = OriginCaller;
    type RuntimeCall = RuntimeCall;
    type MaximumWeight = MaximumSchedulerWeight;
    type ScheduleOrigin = frame_system::EnsureRoot<AccountId>;
    type MaxScheduledPerBlock = MaxScheduledPerBlock;
    type WeightInfo = ();
    type Preimages = Preimage;
    type OriginPrivilegeCmp = EqualPrivilegeOnly;
}

parameter_types! {
    pub const MinVestedTransfer: Balance = 15 * OTP;
    pub UnvestedFundsAllowedWithdrawReasons: WithdrawReasons =
		WithdrawReasons::except(WithdrawReasons::TRANSFER | WithdrawReasons::RESERVE);
}

impl pallet_vesting::Config for Runtime {
    type RuntimeEvent = RuntimeEvent;
    type Currency = Balances;
    type BlockNumberToBalance = ConvertInto;
    type MinVestedTransfer = MinVestedTransfer;
    type WeightInfo = pallet_vesting::weights::SubstrateWeight<Runtime>;
    type UnvestedFundsAllowedWithdrawReasons = UnvestedFundsAllowedWithdrawReasons;
    type BlockNumberProvider = System;
    // `VestingInfo` encode length is 36bytes. 28 schedules gets encoded as 1009 bytes, which is the
    // highest number of schedules that encodes less than 2^10.
    const MAX_VESTING_SCHEDULES: u32 = 28;
}

parameter_types! {
    pub const ProposalBond: Permill = Permill::from_percent(5);
    pub const ProposalBondMinimum: Balance = 100 * OTP;
    pub const ProposalBondMaximum: Balance = 500 * OTP;
    pub const SpendPeriod: BlockNumber = 24 * DAYS;
    pub const MaxApprovals: u32 = 100;
    pub TreasuryAccount: AccountId = Treasury::account_id();
}

impl pallet_treasury::Config for Runtime {
    type PalletId = TreasuryPalletId;
    type Currency = Balances;
    type ApproveOrigin = EnsureRoot<AccountId>;
    type RejectOrigin = EnsureRoot<AccountId>;
    type RuntimeEvent = RuntimeEvent;
    type OnSlash = Treasury;
    type ProposalBond = ProposalBond;
    type ProposalBondMinimum = ProposalBondMinimum;
    type ProposalBondMaximum = ProposalBondMaximum;
    type SpendPeriod = SpendPeriod;
    type Burn = ();
    type BurnDestination = ();
    type SpendFunds = ();
    type WeightInfo = pallet_treasury::weights::SubstrateWeight<Runtime>;
    type MaxApprovals = MaxApprovals;
    type SpendOrigin = frame_support::traits::NeverEnsureOrigin<u128>;

    type AssetKind = ();
	type Beneficiary = AccountId;
	type BeneficiaryLookup = IdentityLookup<AccountId>;
	type Paymaster = PayFromAccount<Balances, TreasuryAccount>;
	type BalanceConverter = UnityAssetBalanceConversion;
	type PayoutPeriod = ConstU32<0>;
	#[cfg(feature = "runtime-benchmarks")]
	type BenchmarkHelper = BenchmarkHelper;
}

pub struct MergeAccountEvm;
impl MergeAccount<AccountId> for MergeAccountEvm {
#[transactional]
fn merge_account(source: &AccountId, dest: &AccountId) -> DispatchResult {
     // unreserve all reserved currency
     <Balances as ReservableCurrency<_>>::unreserve(source, Balances::reserved_balance(source));

     // transfer all free to dest
     match Balances::transfer(&source, &dest, Balances::free_balance(source), ExistenceRequirement::AllowDeath,) {
       Ok(_) => Ok(()),
       Err(e) => Err(e),
     }
  }
}

impl pallet_evm_accounts::Config for Runtime {
	type RuntimeEvent = RuntimeEvent;
	type Currency = Balances;
    type ChainId = ChainId;
	type AddressMapping = EvmAddressMapping<Runtime>;
	type MergeAccount = MergeAccountEvm;
	type WeightInfo = weights::evm_accounts_weights::WeightInfo<Runtime>;
}

parameter_types! {
	pub DefaultBaseFeePerGas: U256 = U256::from(16);
    pub DefaultElasticity: Permill = Permill::from_parts(125_000);
}

pub struct BaseFeeThreshold;
impl pallet_base_fee::BaseFeeThreshold for BaseFeeThreshold {
	fn lower() -> Permill {
		Permill::zero()
	}
	fn ideal() -> Permill {
		Permill::from_parts(500_000)
	}
	fn upper() -> Permill {
		Permill::from_parts(1_000_000)
	}
}

impl pallet_base_fee::Config for Runtime {
	type RuntimeEvent = RuntimeEvent;
	type Threshold = BaseFeeThreshold;
	type DefaultBaseFeePerGas = DefaultBaseFeePerGas;
    	type DefaultElasticity = DefaultElasticity;
}

type FungibleAccountId<T> = <T as frame_system::Config>::AccountId;

type BalanceFor<T> = 
    <<T as pallet_evm::Config>::Currency as Inspect<FungibleAccountId<T>>>::Balance;

pub struct OnChargeEVMTransaction<OU>(sp_std::marker::PhantomData<OU>);
impl<T, OU> OnChargeEVMTransactionT<T> for OnChargeEVMTransaction<OU>
where
	T: pallet_evm::Config,
	T::Currency: Balanced<T::AccountId>,
    OU: OnUnbalanced<Credit<T::AccountId, T::Currency>>,
	U256: UniqueSaturatedInto<BalanceFor<T>>
{
	type LiquidityInfo = Option<Credit<T::AccountId, T::Currency>>;

	fn withdraw_fee(who: &H160, fee: U256) -> Result<Self::LiquidityInfo, pallet_evm::Error<T>> {
		EVMFungibleAdapter::<<T as pallet_evm::Config>::Currency, ()>::withdraw_fee(who, fee)
	}

	fn correct_and_deposit_fee(
		who: &H160,
		corrected_fee: U256,
		base_fee: U256,
		already_withdrawn: Self::LiquidityInfo,
	) -> Self::LiquidityInfo {
        <EVMFungibleAdapter<<T as pallet_evm::Config>::Currency, OU> as OnChargeEVMTransactionT<
            T,
		>>::correct_and_deposit_fee(who, corrected_fee, base_fee, already_withdrawn)
	}

	fn pay_priority_fee(tip: Self::LiquidityInfo) {
		if let Some(tip) = tip {
			OU::on_unbalanced(tip);
		}
	}
}

/// Current approximation of the gas/s consumption considering
/// EVM execution over compiled WASM (on 4.4Ghz CPU).
/// Given the 500ms Weight, from which 75% only are used for transactions,
/// the total EVM execution gas limit is: GAS_PER_SECOND * 0.500 * 0.75 ~= 15_000_000.
pub const GAS_PER_SECOND: u64 = 40_000_000;

/// Approximate ratio of the amount of Weight per Gas.
/// u64 works for approximations because Weight is a very small unit compared to gas.
pub const WEIGHT_PER_GAS: u64 = WEIGHT_REF_TIME_PER_SECOND.saturating_div(GAS_PER_SECOND);

pub struct FindAuthorTruncated<F>(sp_std::marker::PhantomData<F>);
impl<F: FindAuthor<u32>> FindAuthor<H160> for FindAuthorTruncated<F> {
    fn find_author<'a, I>(digests: I) -> Option<H160>
    where
        I: 'a + IntoIterator<Item = (ConsensusEngineId, &'a [u8])>,
    {
        if let Some(author_index) = F::find_author(digests) {
            let authority_id = pallet_aura::Authorities::<Runtime>::get()[author_index as usize].clone();
            return Some(H160::from_slice(&authority_id.encode()[4..24]));
        }

        None
    }
}

parameter_types! {
    pub const ChainId: u64 = 20430;
    pub BlockGasLimit: U256 = U256::from(NORMAL_DISPATCH_RATIO * MAXIMUM_BLOCK_WEIGHT.ref_time() / WEIGHT_PER_GAS);
    pub PrecompilesValue: FrontierPrecompiles<Runtime> = FrontierPrecompiles::<_>::new();
    pub WeightPerGas: Weight = Weight::from_parts(WEIGHT_PER_GAS, 0);
    /// The amount of gas per pov. A ratio of 4 if we convert ref_time to gas and we compare
	/// it with the pov_size for a block. E.g.
	/// ceil(
	///     (max_extrinsic.ref_time() / max_extrinsic.proof_size()) / WEIGHT_PER_GAS
	/// )
	pub const GasLimitPovSizeRatio: u64 = 4;
}

impl pallet_evm::Config for Runtime {
	type Currency = Balances;
	type RuntimeEvent = RuntimeEvent;

	type BlockGasLimit = BlockGasLimit;
	type ChainId = ChainId;
	type BlockHashMapping = EthereumBlockHashMapping<Self>;
	type Runner = pallet_evm::runner::stack::Runner<Self>;

    type CallOrigin = EnsureAddressRoot<AccountId>;
	type WithdrawOrigin = EnsureAddressNever<AccountId>;
	type AddressMapping = EvmAddressMapping<Runtime>;

	type FeeCalculator = BaseFee;
	type GasWeightMapping = pallet_evm::FixedGasWeightMapping<Self>;
    type WeightPerGas = WeightPerGas;
	type OnChargeTransaction = OnChargeEVMTransaction<DealWithFees>;
    type OnCreate = ();
	type FindAuthor = FindAuthorTruncated<Aura>;
	type PrecompilesType = FrontierPrecompiles<Self>;
	type PrecompilesValue = PrecompilesValue;
    type GasLimitPovSizeRatio = GasLimitPovSizeRatio;
    type SuicideQuickClearLimit = ConstU32<0>;
    type Timestamp = Timestamp;
    type WeightInfo = pallet_evm::weights::SubstrateWeight<Runtime>;
}

parameter_types! {
	pub const PostBlockAndTxnHashes: PostLogContent = PostLogContent::BlockAndTxnHashes;
}

impl pallet_ethereum::Config for Runtime {
	type RuntimeEvent = RuntimeEvent;
	type StateRoot = pallet_ethereum::IntermediateStateRoot<Self>;
    type PostLogContent = PostBlockAndTxnHashes;
    type ExtraDataLength = ConstU32<30>;
}

/// Id used for identifying assets.
///
/// AssetId allocation:
/// [1; 2^32-1]     Custom user assets (permissionless)
/// [2^32; 2^64-1]  Statemine assets (simple map)
/// [2^64; 2^128-1] Ecosystem assets
/// 2^128-1         Relay chain token (DOT)
pub type AssetId = u128;

impl AddressToAssetId<AssetId> for Runtime {
    fn address_to_asset_id(address: H160) -> Option<AssetId> {
        let mut data = [0u8; 16];
        let address_bytes: [u8; 20] = address.into();
        if ASSET_PRECOMPILE_ADDRESS_PREFIX.eq(&address_bytes[0..4]) {
            data.copy_from_slice(&address_bytes[4..20]);
            Some(u128::from_be_bytes(data))
        } else {
            None
        }
    }

    fn asset_id_to_address(asset_id: AssetId) -> H160 {
        let mut data = [0u8; 20];
        data[0..4].copy_from_slice(ASSET_PRECOMPILE_ADDRESS_PREFIX);
        data[4..20].copy_from_slice(&asset_id.to_be_bytes());
        H160::from(data)
    }
}

parameter_types! {
	pub const AssetDeposit: Balance = 100 * OTP;
	pub const ApprovalDeposit: Balance = 0;
	pub const StringLimit: u32 = 50;
	pub const MetadataDepositBase: Balance = 10 * OTP;
	pub const MetadataDepositPerByte: Balance = 1 * OTP;
}

impl pallet_assets::Config for Runtime {
	type RuntimeEvent = RuntimeEvent;
	type Balance = u128;
	type AssetId = AssetId;
    type AssetIdParameter = codec::Compact<u128>;
	type Currency = Balances;
    type CreateOrigin = AsEnsureOriginWithArg<EnsureSigned<AccountId>>;
	type ForceOrigin = EnsureRoot<AccountId>;
	type AssetDeposit = AssetDeposit;
	type AssetAccountDeposit = ConstU128<OTP>;
	type MetadataDepositBase = MetadataDepositBase;
	type MetadataDepositPerByte = MetadataDepositPerByte;
	type ApprovalDeposit = ApprovalDeposit;
	type StringLimit = StringLimit;
	type Freezer = ();
	type Extra = ();
    type CallbackHandle = ();
	type WeightInfo = pallet_assets::weights::SubstrateWeight<Runtime>;
    type RemoveItemsLimit = ConstU32<656>;
}

pub struct EvmRevertCodeHandler;
impl pallet_xc_asset_config::XcAssetChanged<Runtime> for EvmRevertCodeHandler {
    fn xc_asset_registered(asset_id: AssetId) {
        let address = Runtime::asset_id_to_address(asset_id);
        pallet_evm::AccountCodes::<Runtime>::insert(address, vec![0x60, 0x00, 0x60, 0x00, 0xfd]);
    }

    fn xc_asset_unregistered(asset_id: AssetId) {
        let address = Runtime::asset_id_to_address(asset_id);
        pallet_evm::AccountCodes::<Runtime>::remove(address);
    }
}

impl pallet_xc_asset_config::Config for Runtime {
    type RuntimeEvent = RuntimeEvent;
    type AssetId = AssetId;
    type XcAssetChanged = EvmRevertCodeHandler;
    type ManagerOrigin = frame_system::EnsureRoot<AccountId>;
    type WeightInfo = weights::pallet_xc_asset_config::WeightInfo<Self>;
}

parameter_types! {
	pub const PreimageMaxSize: u32 = 4096 * 1024;
	pub const PreimageBaseDeposit: Balance = deposit(2, 64);
	pub const PreimageByteDeposit: Balance = 1 * MILLIOTP;
    pub const PreimageHoldReason: RuntimeHoldReason =
		RuntimeHoldReason::Preimage(pallet_preimage::HoldReason::Preimage);
}

impl pallet_preimage::Config for Runtime {
	type RuntimeEvent = RuntimeEvent;
	type Currency = Balances;
	type ManagerOrigin = EnsureRoot<AccountId>;
    type WeightInfo = pallet_preimage::weights::SubstrateWeight<Runtime>;
    type Consideration = HoldConsideration<
		AccountId,
		Balances,
		PreimageHoldReason,
		LinearStoragePrice<PreimageBaseDeposit, PreimageByteDeposit, Balance>,
	>;
}

impl pallet_utility::Config for Runtime {
	type RuntimeEvent = RuntimeEvent;
	type RuntimeCall = RuntimeCall;
	type PalletsOrigin = OriginCaller;
	type WeightInfo = pallet_utility::weights::SubstrateWeight<Runtime>;
}

parameter_types! {
	pub const CouncilMotionDuration: BlockNumber = 3 * DAYS;
	pub const CouncilMaxProposals: u32 = 100;
	pub const CouncilMaxMembers: u32 = 5;
    pub MaxCollectivesProposalWeight: Weight = Perbill::from_percent(50) * RuntimeBlockWeights::get().max_block;
}

type CouncilCollective = pallet_collective::Instance1;
impl pallet_collective::Config<CouncilCollective> for Runtime {
	type RuntimeOrigin = RuntimeOrigin;
	type Proposal = RuntimeCall;
	type RuntimeEvent = RuntimeEvent;
	type MotionDuration = CouncilMotionDuration;
	type MaxProposals = CouncilMaxProposals;
	type MaxMembers = CouncilMaxMembers;
	type DefaultVote = pallet_collective::MoreThanMajorityThenPrimeDefaultVote;
    type SetMembersOrigin = EnsureRoot<Self::AccountId>;
    type WeightInfo = pallet_collective::weights::SubstrateWeight<Runtime>;
    type MaxProposalWeight = MaxCollectivesProposalWeight;
}

parameter_types! {
	pub const LaunchPeriod: BlockNumber = 5 * DAYS;
	pub const VotingPeriod: BlockNumber = 5 * DAYS;
    pub const VotingLockingPeriod: BlockNumber = 1 * DAYS;
	pub const FastTrackVotingPeriod: BlockNumber = 3 * HOURS;
	pub const MinimumDeposit: Balance = 1000 * OTP;
	pub const EnactmentPeriod: BlockNumber = 2 * DAYS;
	pub const CooloffPeriod: BlockNumber = 7 * DAYS;
	pub const MaxProposals: u32 = 100;
}

type EnsureRootOrTwoFiftsOfCouncil = EitherOfDiverse<
	EnsureRoot<AccountId>,
	pallet_collective::EnsureProportionAtLeast<AccountId, CouncilCollective, 2, 5>,
>;
type EnsureRootOrThreeFiftsOfCouncil = EitherOfDiverse<
	EnsureRoot<AccountId>,
	pallet_collective::EnsureProportionAtLeast<AccountId, CouncilCollective, 3, 5>,
>;
type EnsureRootOrFourFiftsOfCouncil = EitherOfDiverse<
	EnsureRoot<AccountId>,
	pallet_collective::EnsureProportionAtLeast<AccountId, CouncilCollective, 4, 5>,
>;

impl pallet_democracy::Config for Runtime {
	type RuntimeEvent = RuntimeEvent;
	type Currency = Balances;
	type EnactmentPeriod = EnactmentPeriod;
	type LaunchPeriod = LaunchPeriod;
	type VotingPeriod = VotingPeriod;
	type VoteLockingPeriod = VotingLockingPeriod; // Same as EnactmentPeriod
	type MinimumDeposit = MinimumDeposit;
	/// A straight majority of the council can decide what their next motion is.
	type ExternalOrigin = EnsureRootOrTwoFiftsOfCouncil;
	/// A super-majority can have the next scheduled referendum be a straight majority-carries vote.
	type ExternalMajorityOrigin = EnsureRootOrThreeFiftsOfCouncil;
	/// A unanimous council can have the next scheduled referendum be a straight default-carries
	/// (NTB) vote.
	type ExternalDefaultOrigin = EnsureRootOrThreeFiftsOfCouncil;
	type SubmitOrigin = EnsureSigned<AccountId>;
	/// Two thirds of the technical committee can have an ExternalMajority/ExternalDefault vote
	/// be tabled immediately and with a shorter voting/enactment period.
	type FastTrackOrigin = EnsureRootOrThreeFiftsOfCouncil;
	type InstantOrigin = EnsureRootOrFourFiftsOfCouncil;
	type InstantAllowed = frame_support::traits::ConstBool<true>;
	type FastTrackVotingPeriod = FastTrackVotingPeriod;
	// To cancel a proposal which has been passed, 3/5 of the council must agree to it.
	type CancellationOrigin = EnsureRootOrThreeFiftsOfCouncil;
	// To cancel a proposal before it has been passed, the technical committee must be unanimous or
	// Root must agree.
	type CancelProposalOrigin = EnsureRootOrThreeFiftsOfCouncil;
	type BlacklistOrigin = EnsureRoot<AccountId>;
	// Any single technical committee member may veto a coming council proposal, however they can
	// only do it once and it lasts only for the cool-off period.
	type VetoOrigin = pallet_collective::EnsureMember<AccountId, CouncilCollective>;
	type CooloffPeriod = CooloffPeriod;
	type Slash = Treasury;
	type Scheduler = Scheduler;
	type PalletsOrigin = OriginCaller;
	type MaxVotes = ConstU32<100>;
	type MaxProposals = MaxProposals;
	type Preimages = Preimage;
	type MaxDeposits = ConstU32<100>;
	type MaxBlacklisted = ConstU32<100>;
    type WeightInfo = pallet_democracy::weights::SubstrateWeight<Runtime>;
}

parameter_types! {
	pub const BasicDeposit: Balance = deposit(1, 258);      // 258 bytes on-chain
	pub const ByteDeposit: Balance = deposit(0, 1);
	pub const SubAccountDeposit: Balance = deposit(1, 53);   // 53 bytes on-chain
	pub const MaxSubAccounts: u32 = 100;
	pub const MaxAdditionalFields: u32 = 100;
	pub const MaxRegistrars: u32 = 20;
}

impl pallet_identity::Config for Runtime {
	type RuntimeEvent = RuntimeEvent;
	type Currency = Balances;
	type BasicDeposit = BasicDeposit;
	type ByteDeposit = ByteDeposit;
	type SubAccountDeposit = SubAccountDeposit;
	type MaxSubAccounts = MaxSubAccounts;
    type IdentityInformation = IdentityInfo<MaxAdditionalFields>;
	type MaxRegistrars = MaxRegistrars;
	type Slashed = Treasury;
	type ForceOrigin = EnsureRootOrThreeFiftsOfCouncil;
	type RegistrarOrigin = EnsureRootOrThreeFiftsOfCouncil;
    type OffchainSignature = Signature;
    type SigningPublicKey = <Signature as sp_runtime::traits::Verify>::Signer;
    type UsernameAuthorityOrigin = EnsureRootOrThreeFiftsOfCouncil;
    type PendingUsernameExpiration = ConstU32<{ 7 * DAYS }>;
    type MaxSuffixLength = ConstU32<7>;
    type MaxUsernameLength = ConstU32<32>;
	type WeightInfo = pallet_identity::weights::SubstrateWeight<Runtime>;
}

parameter_types! {
	// One storage item; key size 32, value size 8; .
	pub const ProxyDepositBase: Balance = deposit(1, 8);
	// Additional storage item size of 33 bytes.
	pub const ProxyDepositFactor: Balance = deposit(0, 33);
	pub const AnnouncementDepositBase: Balance = deposit(1, 8);
	pub const AnnouncementDepositFactor: Balance = deposit(0, 66);
}

/// The type used to represent the kinds of proxying allowed.
#[derive(
	Copy,
	Clone,
	Eq,
	PartialEq,
	Ord,
	PartialOrd,
	Encode,
	Decode,
	RuntimeDebug,
	MaxEncodedLen,
	scale_info::TypeInfo,
)]
pub enum ProxyType {
	Any,
	NonTransfer,
	Governance,
}
impl Default for ProxyType {
	fn default() -> Self {
		Self::Any
	}
}
impl InstanceFilter<RuntimeCall> for ProxyType {
	fn filter(&self, c: &RuntimeCall) -> bool {
		match self {
			ProxyType::Any => true,
			ProxyType::NonTransfer => !matches!(
				c,
				RuntimeCall::Balances(..) |
					RuntimeCall::Assets(..) |
					RuntimeCall::Vesting(pallet_vesting::Call::vested_transfer { .. })
			),
			ProxyType::Governance => matches!(
				c,
				RuntimeCall::Democracy(..) |
					RuntimeCall::Council(..) |
					RuntimeCall::Treasury(..)
			),
		}
	}
	fn is_superset(&self, o: &Self) -> bool {
		match (self, o) {
			(x, y) if x == y => true,
			(ProxyType::Any, _) => true,
			(_, ProxyType::Any) => false,
			(ProxyType::NonTransfer, _) => true,
			_ => false,
		}
	}
}

impl pallet_proxy::Config for Runtime {
	type RuntimeEvent = RuntimeEvent;
	type RuntimeCall = RuntimeCall;
	type Currency = Balances;
	type ProxyType = ProxyType;
	type ProxyDepositBase = ProxyDepositBase;
	type ProxyDepositFactor = ProxyDepositFactor;
	type MaxProxies = ConstU32<32>;
	type WeightInfo = pallet_proxy::weights::SubstrateWeight<Runtime>;
	type MaxPending = ConstU32<32>;
	type CallHasher = BlakeTwo256;
	type AnnouncementDepositBase = AnnouncementDepositBase;
	type AnnouncementDepositFactor = AnnouncementDepositFactor;
}


// Create the runtime by composing the FRAME pallets that were previously configured.
construct_runtime!(
    pub struct Runtime
    {
        // System support stuff.
        System: frame_system::{Pallet, Call, Config<T>, Storage, Event<T>} = 0,
        ParachainSystem: cumulus_pallet_parachain_system::{
            Pallet, Call, Config<T>, Storage, Inherent, Event<T>, ValidateUnsigned,
        } = 1,
        Timestamp: pallet_timestamp::{Pallet, Call, Storage, Inherent} = 2,
        ParachainInfo: parachain_info::{Pallet, Storage, Config<T>} = 3,
        Utility: pallet_utility = 4,
        Multisig: pallet_multisig = 5,
        Proxy: pallet_proxy = 6,

        // Monetary stuff.
        Balances: pallet_balances::{Pallet, Call, Storage, Config<T>, Event<T>} = 10,
        TransactionPayment: pallet_transaction_payment::{Pallet, Storage, Config<T>, Event<T>} = 11,
        Vesting: pallet_vesting::{Pallet, Call, Storage, Event<T>, Config<T>} = 12,
        Treasury: pallet_treasury::{Pallet, Call, Storage, Config<T>, Event<T>} = 13,
        Assets: pallet_assets::{Pallet, Call, Storage, Event<T>} = 14,
        XcAssetConfig: pallet_xc_asset_config = 15,

        // Collator support. The order of these 4 are important and shall not change.
        Authorship: pallet_authorship::{Pallet, Storage} = 20,
        CollatorSelection: pallet_collator_selection::{Pallet, Call, Storage, Event<T>, Config<T>} = 21,
        Session: pallet_session::{Pallet, Call, Storage, Event, Config<T>} = 22,
        Aura: pallet_aura::{Pallet, Storage, Config<T>} = 23,
        AuraExt: cumulus_pallet_aura_ext::{Pallet, Storage, Config<T>} = 24,

        // XCM helpers.
        XcmpQueue: cumulus_pallet_xcmp_queue::{Pallet, Call, Storage, Event<T>} = 30,
        PolkadotXcm: pallet_xcm::{Pallet, Call, Event<T>, Origin, Storage, Config<T>} = 31,
        CumulusXcm: cumulus_pallet_xcm::{Pallet, Event<T>, Origin} = 32,
        DmpQueue: cumulus_pallet_dmp_queue::{Pallet, Call, Storage, Event<T>} = 33,
        MessageQueue: pallet_message_queue = 34,

        // Frontier
		EVM: pallet_evm::{Pallet, Config<T>, Call, Storage, Event<T>} = 50,
        Ethereum: pallet_ethereum::{Pallet, Call, Storage, Event, Config<T>, Origin} = 51,
        EvmAccounts: pallet_evm_accounts::{Pallet, Call, Storage, Event<T>} = 52,
        BaseFee: pallet_base_fee::{Pallet, Call, Storage, Config<T>, Event} = 53,

        // Governance
        Scheduler: pallet_scheduler::{Pallet, Storage, Event<T>, Call} = 60,
        Preimage: pallet_preimage = 61,
        Council: pallet_collective::<Instance1> = 62,
        Democracy: pallet_democracy = 63,
        Identity: pallet_identity = 64,

    }
);

#[cfg(feature = "runtime-benchmarks")]
#[macro_use]
extern crate frame_benchmarking;

#[cfg(feature = "runtime-benchmarks")]
mod benches {
    frame_benchmarking::define_benchmarks!(
        [frame_system, SystemBench::<Runtime>]
        [pallet_balances, Balances]
        [pallet_collective, CouncilCollective]
        [pallet_democracy, Democracy]
        [pallet_identity, Identity]
        [pallet_preimage, Preimage]
        [pallet_proxy, Proxy]
        [pallet_timestamp, Timestamp]
        [pallet_collator_selection, CollatorSelection]
        [cumulus_pallet_xcmp_queue, XcmpQueue]
        [pallet_utility, Utility]
    );
}


impl fp_self_contained::SelfContainedCall for RuntimeCall {
	type SignedInfo = H160;

	fn is_self_contained(&self) -> bool {
		match self {
			RuntimeCall::Ethereum(call) => call.is_self_contained(),
			_ => false,
		}
	}

	fn check_self_contained(&self) -> Option<Result<Self::SignedInfo, TransactionValidityError>> {
		match self {
			RuntimeCall::Ethereum(call) => call.check_self_contained(),
			_ => None,
		}
	}

	fn validate_self_contained(
		&self,
		info: &Self::SignedInfo,
		dispatch_info: &DispatchInfoOf<RuntimeCall>,
		len: usize,
	) -> Option<TransactionValidity> {
		match self {
			RuntimeCall::Ethereum(call) => call.validate_self_contained(info, dispatch_info, len),
			_ => None,
		}
	}

	fn pre_dispatch_self_contained(
		&self,
		info: &Self::SignedInfo,
        dispatch_info: &DispatchInfoOf<RuntimeCall>,
        len: usize,
	) -> Option<Result<(), TransactionValidityError>> {
		match self {
			RuntimeCall::Ethereum(call) => call.pre_dispatch_self_contained(info, dispatch_info, len),
			_ => None,
		}
	}

	fn apply_self_contained(
		self,
		info: Self::SignedInfo,
	) -> Option<sp_runtime::DispatchResultWithInfo<PostDispatchInfoOf<Self>>> {
		match self {
			call @ RuntimeCall::Ethereum(pallet_ethereum::Call::transact { .. }) => Some(call.dispatch(
				RuntimeOrigin::from(pallet_ethereum::RawOrigin::EthereumTransaction(info)),
			)),
			_ => None,
		}
	}
}

/// Alias to 512-bit hash when used in the context of a transaction signature on the chain.
pub type Signature = MultiSignature;

/// Some way of identifying an account on the chain. We intentionally make it equivalent
/// to the public key of our transaction signing scheme.
pub type AccountId = <<Signature as Verify>::Signer as IdentifyAccount>::AccountId;

/// Balance of an account.
pub type Balance = u128;

/// Index of a transaction in the chain.
pub type Nonce = u32;

/// A hash of some data used by the chain.
pub type Hash = sp_core::H256;

/// An index to a block.
pub type BlockNumber = u32;

/// The address format for describing accounts.
pub type Address = AccountId;

/// Block header type as expected by this runtime.
pub type Header = generic::Header<BlockNumber, BlakeTwo256>;

// /// Block type as expected by this runtime.
pub type Block = generic::Block<Header, UncheckedExtrinsic>;

/// A Block signed with a Justification
pub type SignedBlock = generic::SignedBlock<Block>;

/// BlockId type as expected by this runtime.
pub type BlockId = generic::BlockId<Block>;

/// The SignedExtension to the basic transaction logic.
pub type SignedExtra = (
    frame_system::CheckNonZeroSender<Runtime>,
    frame_system::CheckSpecVersion<Runtime>,
    frame_system::CheckTxVersion<Runtime>,
    frame_system::CheckGenesis<Runtime>,
    frame_system::CheckEra<Runtime>,
    frame_system::CheckNonce<Runtime>,
    frame_system::CheckWeight<Runtime>,
    pallet_transaction_payment::ChargeTransactionPayment<Runtime>,
    cumulus_primitives_storage_weight_reclaim::StorageWeightReclaim<Runtime>,
    frame_metadata_hash_extension::CheckMetadataHash<Runtime>,
);

/// Unchecked extrinsic type as expected by this runtime.
pub type UncheckedExtrinsic = fp_self_contained::UncheckedExtrinsic<Address, RuntimeCall, Signature, SignedExtra>;

/// Extrinsic type that has already been checked.
pub type CheckedExtrinsic = generic::CheckedExtrinsic<AccountId, RuntimeCall, SignedExtra>;

/// Executive: handles dispatch to the various modules.
pub type Executive = frame_executive::Executive<
    Runtime,
    Block,
    frame_system::ChainContext<Runtime>,
    Runtime,
    AllPalletsWithSystem,
>;

impl_runtime_apis! {
    impl sp_consensus_aura::AuraApi<Block, AuraId> for Runtime {
        fn slot_duration() -> sp_consensus_aura::SlotDuration {
            sp_consensus_aura::SlotDuration::from_millis(SLOT_DURATION)
        }

        fn authorities() -> Vec<AuraId> {
            pallet_aura::Authorities::<Runtime>::get().into_inner()
        }
    }

    impl cumulus_primitives_aura::AuraUnincludedSegmentApi<Block> for Runtime {
        fn can_build_upon(
            included_hash: <Block as BlockT>::Hash,
            slot: cumulus_primitives_aura::Slot,
        ) -> bool {
            ConsensusHook::can_build_upon(included_hash, slot)
        }
    }

    impl sp_api::Core<Block> for Runtime {
        fn version() -> RuntimeVersion {
            VERSION
        }

        fn execute_block(block: Block) {
            Executive::execute_block(block)
        }

        fn initialize_block(header: &<Block as BlockT>::Header) -> sp_runtime::ExtrinsicInclusionMode {
            Executive::initialize_block(header)
        }
    }

    impl sp_api::Metadata<Block> for Runtime {
        fn metadata() -> OpaqueMetadata {
            OpaqueMetadata::new(Runtime::metadata().into())
        }

        fn metadata_at_version(version: u32) -> Option<OpaqueMetadata> {
			Runtime::metadata_at_version(version)
		}

		fn metadata_versions() -> Vec<u32> {
			Runtime::metadata_versions()
		}
    }

    impl sp_block_builder::BlockBuilder<Block> for Runtime {
        fn apply_extrinsic(extrinsic: <Block as BlockT>::Extrinsic) -> ApplyExtrinsicResult {
            Executive::apply_extrinsic(extrinsic)
        }

        fn finalize_block() -> <Block as BlockT>::Header {
            Executive::finalize_block()
        }

        fn inherent_extrinsics(data: sp_inherents::InherentData) -> Vec<<Block as BlockT>::Extrinsic> {
            data.create_extrinsics()
        }

        fn check_inherents(
            block: Block,
            data: sp_inherents::InherentData,
        ) -> sp_inherents::CheckInherentsResult {
            data.check_extrinsics(&block)
        }
    }

    impl sp_transaction_pool::runtime_api::TaggedTransactionQueue<Block> for Runtime {
        fn validate_transaction(
            source: TransactionSource,
            tx: <Block as BlockT>::Extrinsic,
            block_hash: <Block as BlockT>::Hash,
        ) -> TransactionValidity {
            Executive::validate_transaction(source, tx, block_hash)
        }
    }

    impl sp_offchain::OffchainWorkerApi<Block> for Runtime {
        fn offchain_worker(header: &<Block as BlockT>::Header) {
            Executive::offchain_worker(header)
        }
    }

    impl fp_rpc::EthereumRuntimeRPCApi<Block> for Runtime {
		fn chain_id() -> u64 {
			<Runtime as pallet_evm::Config>::ChainId::get()
		}

		fn account_basic(address: H160) -> EVMAccount {
			let (account, _) = EVM::account_basic(&address);
			account
		}

		fn gas_price() -> U256 {
			let (gas_price, _) = <Runtime as pallet_evm::Config>::FeeCalculator::min_gas_price();
			gas_price
		}

		fn account_code_at(address: H160) -> Vec<u8> {
			pallet_evm::AccountCodes::<Runtime>::get(address)
		}

		fn author() -> H160 {
			<pallet_evm::Pallet<Runtime>>::find_author()
		}

		fn storage_at(address: H160, index: U256) -> H256 {
			let mut tmp = [0u8; 32];
			index.to_big_endian(&mut tmp);
            pallet_evm::AccountStorages::<Runtime>::get(address, H256::from_slice(&tmp[..]))
		}

		fn call(
			from: H160,
			to: H160,
			data: Vec<u8>,
			value: U256,
			gas_limit: U256,
			max_fee_per_gas: Option<U256>,
			max_priority_fee_per_gas: Option<U256>,
			nonce: Option<U256>,
			estimate: bool,
			access_list: Option<Vec<(H160, Vec<H256>)>>,
		) -> Result<pallet_evm::CallInfo, sp_runtime::DispatchError> {
            use pallet_evm::GasWeightMapping as _;

			let config = if estimate {
				let mut config = <Runtime as pallet_evm::Config>::config().clone();
				config.estimate = true;
				Some(config)
			} else {
				None
			};

            let is_transactional = false;
            let validate = true;

            // Estimated encoded transaction size must be based on the heaviest transaction
            // type (EIP1559Transaction) to be compatible with all transaction types.
            let mut estimated_transaction_len = data.len() +
                // pallet ethereum index: 1
                // transact call index: 1
                // Transaction enum variant: 1
                // chain_id 8 bytes
                // nonce: 32
                // max_priority_fee_per_gas: 32
                // max_fee_per_gas: 32
                // gas_limit: 32
                // action: 21 (enum varianrt + call address)
                // value: 32
                // access_list: 1 (empty vec size)
                // 65 bytes signature
                258;

            if access_list.is_some() {
                estimated_transaction_len += access_list.encoded_size();
            }


            let gas_limit = if gas_limit > U256::from(u64::MAX) {
                u64::MAX
            } else {
                gas_limit.low_u64()
            };
			let without_base_extrinsic_weight = true;

			let (weight_limit, proof_size_base_cost) =
				match <Runtime as pallet_evm::Config>::GasWeightMapping::gas_to_weight(
					gas_limit,
					without_base_extrinsic_weight
				) {
					weight_limit if weight_limit.proof_size() > 0 => {
						(Some(weight_limit), Some(estimated_transaction_len as u64))
					}
					_ => (None, None),
				};

			<Runtime as pallet_evm::Config>::Runner::call(
				from,
				to,
				data,
				value,
				gas_limit.unique_saturated_into(),
				max_fee_per_gas,
				max_priority_fee_per_gas,
				nonce,
				access_list.unwrap_or_default(),
				is_transactional,
				validate,
				weight_limit,
				proof_size_base_cost,
				config.as_ref().unwrap_or(<Runtime as pallet_evm::Config>::config()),
			).map_err(|err| err.error.into())
		}

		fn create(
			from: H160,
			data: Vec<u8>,
			value: U256,
			gas_limit: U256,
			max_fee_per_gas: Option<U256>,
			max_priority_fee_per_gas: Option<U256>,
			nonce: Option<U256>,
			estimate: bool,
			access_list: Option<Vec<(H160, Vec<H256>)>>,
		) -> Result<pallet_evm::CreateInfo, sp_runtime::DispatchError> {
			use pallet_evm::GasWeightMapping as _;

			let config = if estimate {
				let mut config = <Runtime as pallet_evm::Config>::config().clone();
				config.estimate = true;
				Some(config)
			} else {
				None
			};

            let is_transactional = false;
            let validate = true;

			let mut estimated_transaction_len = data.len() +
				// from: 20
				// value: 32
				// gas_limit: 32
				// nonce: 32
				// 1 byte transaction action variant
				// chain id 8 bytes
				// 65 bytes signature
				190;

			if max_fee_per_gas.is_some() {
				estimated_transaction_len += 32;
			}
			if max_priority_fee_per_gas.is_some() {
				estimated_transaction_len += 32;
			}
			if access_list.is_some() {
				estimated_transaction_len += access_list.encoded_size();
			}


			let gas_limit = if gas_limit > U256::from(u64::MAX) {
				u64::MAX
			} else {
				gas_limit.low_u64()
			};
			let without_base_extrinsic_weight = true;

			let (weight_limit, proof_size_base_cost) =
				match <Runtime as pallet_evm::Config>::GasWeightMapping::gas_to_weight(
					gas_limit,
					without_base_extrinsic_weight
				) {
					weight_limit if weight_limit.proof_size() > 0 => {
						(Some(weight_limit), Some(estimated_transaction_len as u64))
					}
					_ => (None, None),
				};

			<Runtime as pallet_evm::Config>::Runner::create(
				from,
				data,
				value,
				gas_limit.unique_saturated_into(),
				max_fee_per_gas,
				max_priority_fee_per_gas,
				nonce,
				access_list.unwrap_or_default(),
                is_transactional,
                validate,
				weight_limit,
				proof_size_base_cost,
				config.as_ref().unwrap_or(<Runtime as pallet_evm::Config>::config()),
			).map_err(|err| err.error.into())
		}

		fn current_transaction_statuses() -> Option<Vec<TransactionStatus>> {
			pallet_ethereum::CurrentTransactionStatuses::<Runtime>::get()
		}

		fn current_block() -> Option<pallet_ethereum::Block> {
			pallet_ethereum::CurrentBlock::<Runtime>::get()
		}

		fn current_receipts() -> Option<Vec<pallet_ethereum::Receipt>> {
			pallet_ethereum::CurrentReceipts::<Runtime>::get()
		}

		fn current_all() -> (
			Option<pallet_ethereum::Block>,
			Option<Vec<pallet_ethereum::Receipt>>,
			Option<Vec<TransactionStatus>>
		) {
			(
				pallet_ethereum::CurrentBlock::<Runtime>::get(),
				pallet_ethereum::CurrentReceipts::<Runtime>::get(),
				pallet_ethereum::CurrentTransactionStatuses::<Runtime>::get()
			)
		}

		fn extrinsic_filter(
			xts: Vec<<Block as BlockT>::Extrinsic>,
		) -> Vec<EthereumTransaction> {
			xts.into_iter().filter_map(|xt| match xt.0.function {
				RuntimeCall::Ethereum(transact { transaction }) => Some(transaction),
				_ => None
			}).collect::<Vec<EthereumTransaction>>()
		}

		fn elasticity() -> Option<Permill> {
            Some(pallet_base_fee::Elasticity::<Runtime>::get())
		}

        fn gas_limit_multiplier_support() {}

        fn pending_block(
			xts: Vec<<Block as BlockT>::Extrinsic>,
		) -> (Option<pallet_ethereum::Block>, Option<Vec<TransactionStatus>>) {
			for ext in xts.into_iter() {
				let _ = Executive::apply_extrinsic(ext);
			}

			Ethereum::on_finalize(System::block_number() + 1);

			(
				pallet_ethereum::CurrentBlock::<Runtime>::get(),
				pallet_ethereum::CurrentTransactionStatuses::<Runtime>::get()
			)
		}
	}

    impl fp_rpc::ConvertTransactionRuntimeApi<Block> for Runtime {
		fn convert_transaction(transaction: EthereumTransaction) -> <Block as BlockT>::Extrinsic {
			UncheckedExtrinsic::new_unsigned(
				pallet_ethereum::Call::<Runtime>::transact { transaction }.into(),
			)
		}
	}

    impl sp_session::SessionKeys<Block> for Runtime {
        fn generate_session_keys(seed: Option<Vec<u8>>) -> Vec<u8> {
            SessionKeys::generate(seed)
        }

        fn decode_session_keys(
            encoded: Vec<u8>,
        ) -> Option<Vec<(Vec<u8>, KeyTypeId)>> {
            SessionKeys::decode_into_raw_public_keys(&encoded)
        }
    }

    impl frame_system_rpc_runtime_api::AccountNonceApi<Block, AccountId, Nonce> for Runtime {
        fn account_nonce(account: AccountId) -> Nonce {
            System::account_nonce(account)
        }
    }

    impl pallet_transaction_payment_rpc_runtime_api::TransactionPaymentApi<Block, Balance> for Runtime {
        fn query_info(
            uxt: <Block as BlockT>::Extrinsic,
            len: u32,
        ) -> pallet_transaction_payment_rpc_runtime_api::RuntimeDispatchInfo<Balance> {
            TransactionPayment::query_info(uxt, len)
        }
        fn query_fee_details(
            uxt: <Block as BlockT>::Extrinsic,
            len: u32,
        ) -> pallet_transaction_payment::FeeDetails<Balance> {
            TransactionPayment::query_fee_details(uxt, len)
        }
        fn query_weight_to_fee(weight: Weight) -> Balance {
			TransactionPayment::weight_to_fee(weight)
		}
		fn query_length_to_fee(length: u32) -> Balance {
			TransactionPayment::length_to_fee(length)
		}
    }

    impl pallet_transaction_payment_rpc_runtime_api::TransactionPaymentCallApi<Block, Balance, RuntimeCall>
		for Runtime
	{
		fn query_call_info(
			call: RuntimeCall,
			len: u32,
		) -> pallet_transaction_payment::RuntimeDispatchInfo<Balance> {
			TransactionPayment::query_call_info(call, len)
		}
		fn query_call_fee_details(
			call: RuntimeCall,
			len: u32,
		) -> pallet_transaction_payment::FeeDetails<Balance> {
			TransactionPayment::query_call_fee_details(call, len)
		}
        fn query_weight_to_fee(weight: Weight) -> Balance {
			TransactionPayment::weight_to_fee(weight)
		}
		fn query_length_to_fee(length: u32) -> Balance {
			TransactionPayment::length_to_fee(length)
		}
	}

    impl cumulus_primitives_core::CollectCollationInfo<Block> for Runtime {
        fn collect_collation_info(header: &<Block as BlockT>::Header) -> cumulus_primitives_core::CollationInfo {
            ParachainSystem::collect_collation_info(header)
        }
    }

    #[cfg(feature = "try-runtime")]
    impl frame_try_runtime::TryRuntime<Block> for Runtime {
        fn on_runtime_upgrade(checks: frame_try_runtime::UpgradeCheckSelect) -> (Weight, Weight) {
			let weight = Executive::try_runtime_upgrade(checks).unwrap();
            (weight, RuntimeBlockWeights::get().max_block)
        }

        fn execute_block(
			block: Block,
			state_root_check: bool,
			signature_check: bool,
			select: frame_try_runtime::TryStateSelect,
		) -> Weight {
			// NOTE: intentional unwrap: we don't want to propagate the error backwards, and want to
			// have a backtrace here.
			Executive::try_execute_block(block, state_root_check, signature_check, select).unwrap()
		}
    }

    impl sp_genesis_builder::GenesisBuilder<Block> for Runtime {
        fn build_state(config: Vec<u8>) -> sp_genesis_builder::Result {
            build_state::<RuntimeGenesisConfig>(config)
        }

        fn get_preset(id: &Option<sp_genesis_builder::PresetId>) -> Option<Vec<u8>> {
            get_preset::<RuntimeGenesisConfig>(id, |_| None)
        }
      
        fn preset_names() -> Vec<sp_genesis_builder::PresetId> {
            vec![]
        }
    }

    #[cfg(feature = "runtime-benchmarks")]
    impl frame_benchmarking::Benchmark<Block> for Runtime {
        fn benchmark_metadata(extra: bool) -> (
            Vec<frame_benchmarking::BenchmarkList>,
            Vec<frame_support::traits::StorageInfo>,
        ) {
            use frame_benchmarking::{Benchmarking, BenchmarkList};
            use frame_support::traits::StorageInfoTrait;
            use frame_system_benchmarking::Pallet as SystemBench;

            let mut list = Vec::<BenchmarkList>::new();
            list_benchmarks!(list, extra);

            let storage_info = AllPalletsWithSystem::storage_info();
            return (list, storage_info)
        }

        fn dispatch_benchmark(
            config: frame_benchmarking::BenchmarkConfig
        ) -> Result<Vec<frame_benchmarking::BenchmarkBatch>, sp_runtime::RuntimeString> {
            use frame_benchmarking::{Benchmarking, BenchmarkBatch};

            use frame_system_benchmarking::Pallet as SystemBench;
            impl frame_system_benchmarking::Config for Runtime {}

            use frame_support::traits::{TrackedStorageKey, WhitelistedStorageKeys};
			let whitelist = AllPalletsWithSystem::whitelisted_storage_keys();

            let mut batches = Vec::<BenchmarkBatch>::new();
            let params = (&config, &whitelist);
            add_benchmarks!(params, batches);

            if batches.is_empty() { return Err("Benchmark not found for this pallet.".into()) }
            Ok(batches)
        }
    }
}

cumulus_pallet_parachain_system::register_validate_block! {
    Runtime = Runtime,
    BlockExecutor = cumulus_pallet_aura_ext::BlockExecutor::<Runtime, Executive>,
}<|MERGE_RESOLUTION|>--- conflicted
+++ resolved
@@ -142,11 +142,7 @@
     spec_name: create_runtime_str!("origintrail-parachain"),
     impl_name: create_runtime_str!("neuroweb"),
     authoring_version: 1,
-<<<<<<< HEAD
     spec_version: 137,
-=======
-    spec_version: 136,
->>>>>>> c6022468
     impl_version: 0,
     apis: RUNTIME_API_VERSIONS,
     transaction_version: 1,
@@ -791,7 +787,7 @@
 }
 
 parameter_types! {
-    pub const ChainId: u64 = 20430;
+    pub const ChainId: u64 = 2043;
     pub BlockGasLimit: U256 = U256::from(NORMAL_DISPATCH_RATIO * MAXIMUM_BLOCK_WEIGHT.ref_time() / WEIGHT_PER_GAS);
     pub PrecompilesValue: FrontierPrecompiles<Runtime> = FrontierPrecompiles::<_>::new();
     pub WeightPerGas: Weight = Weight::from_parts(WEIGHT_PER_GAS, 0);
