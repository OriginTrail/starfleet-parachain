--- conflicted
+++ resolved
@@ -47,11 +47,9 @@
 #### Run A Relay Chain
 
 To start a relay chain we recommend reading and following instructions in [Cumulus Workshop](https://docs.substrate.io/tutorials/build-a-parachain/prepare-a-local-relay-chain/).
-<<<<<<< HEAD
+
 NeuroWeb is currently compatible with Polkadot v1.11.0 version.
-=======
-NeuroWeb is currently compatible with Polkadot v1.1.0 version.
->>>>>>> 0ae80a08
+
 
 #### Parachain Nodes (Collators)
 
