[package]
name = "neuroweb-node"
<<<<<<< HEAD
version = "1.5.1"
=======
version = "1.5.0"
>>>>>>> 1a7499db
authors = ["TraceLabs"]
description = "NeuroWeb - Cumulus FRAME-based Substrate Node"
license = "GPL-3.0-only"
homepage = "https://neuroweb.ai/"
repository = "https://github.com/OriginTrail/neuroweb/"
edition = "2021"
build = "build.rs"

[[bin]]
name = "neuroweb"
path = "src/main.rs"

[dependencies]
clap = { workspace = true }
futures = { workspace = true }
log = { workspace = true }
codec = { workspace = true }
serde = { workspace = true, features = ["derive"] }
serde_json = { workspace = true, features = ["arbitrary_precision"] }
jsonrpsee = { workspace = true }

# Local
neuroweb-runtime = { workspace = true }

# Substrate
frame-benchmarking = { workspace = true }
frame-benchmarking-cli = { workspace = true }
pallet-transaction-payment-rpc = { workspace = true }
sc-basic-authorship = { workspace = true }
sc-chain-spec = { workspace = true }
sc-cli = { workspace = true }
sc-client-api = { workspace = true }
sc-consensus = { workspace = true }
sc-consensus-aura = { workspace = true }
sc-executor = { workspace = true }
sc-keystore = { workspace = true }
sc-network = { workspace = true }
sc-network-sync = { workspace = true }
sc-rpc = { workspace = true }
sc-rpc-api = { workspace = true }
sc-service = { workspace = true }
sc-sysinfo = { workspace = true }
sc-telemetry = { workspace = true }
sc-tracing = { workspace = true }
sc-transaction-pool = { workspace = true }
sc-transaction-pool-api = { workspace = true }
sp-api = { workspace = true }
sp-block-builder = { workspace = true }
sp-blockchain = { workspace = true }
sp-consensus = { workspace = true }
sp-consensus-aura = { workspace = true }
sp-core = { workspace = true }
sp-io = { workspace = true }
sp-inherents = { workspace = true }
sp-keystore = { workspace = true }
sp-offchain = { workspace = true }
sp-runtime = { workspace = true }
sp-timestamp = { workspace = true }
substrate-frame-rpc-system = { workspace = true }
substrate-prometheus-endpoint = { workspace = true }

# Polkadot
polkadot-cli = { workspace = true }
polkadot-primitives = { workspace = true }
polkadot-service = { workspace = true }
xcm = { workspace = true }

# Cumulus
cumulus-client-cli = { workspace = true }
cumulus-client-consensus-aura = { workspace = true }
cumulus-client-consensus-common = { workspace = true }
cumulus-client-consensus-proposer = { workspace = true }
cumulus-client-collator = { workspace = true }
cumulus-client-service = { workspace = true }
cumulus-primitives-core = { workspace = true }
cumulus-primitives-parachain-inherent = { workspace = true }
cumulus-relay-chain-interface = { workspace = true }
cumulus-test-relay-sproof-builder = { workspace = true }

# Frontier
fp-evm = { workspace = true }
fp-rpc = { workspace = true }
fc-api = { workspace = true }
fc-db = { workspace = true }
fc-rpc = { workspace = true }
fc-rpc-core = { workspace = true }
fc-storage = { workspace = true }
fc-mapping-sync = { workspace = true }

[build-dependencies]
substrate-build-script-utils = { workspace = true }

[features]
default = ["fc-rpc/rpc-binary-search-estimate"]
runtime-benchmarks = [
	"neuroweb-runtime/runtime-benchmarks",
	"polkadot-cli/runtime-benchmarks",
]
try-runtime = [
	"neuroweb-runtime/try-runtime",
]<|MERGE_RESOLUTION|>--- conflicted
+++ resolved
@@ -1,10 +1,6 @@
 [package]
 name = "neuroweb-node"
-<<<<<<< HEAD
-version = "1.5.1"
-=======
 version = "1.5.0"
->>>>>>> 1a7499db
 authors = ["TraceLabs"]
 description = "NeuroWeb - Cumulus FRAME-based Substrate Node"
 license = "GPL-3.0-only"
